--- conflicted
+++ resolved
@@ -6,15 +6,11 @@
 import * as path from "path";
 import { Argv, Options } from "yargs";
 
-import { ConfigMap, err, FxError, ok, Platform, Result, traverse, UserCancelError } from "@microsoft/teamsfx-api";
-
-import activate, { coreExeceutor } from "../activate";
+import { ConfigMap, err, FxError, ok, Result } from "@microsoft/teamsfx-api";
+
+import activate from "../activate";
 import * as constants from "../constants";
-<<<<<<< HEAD
 import { getParamJson, getSystemInputs } from "../utils";
-=======
-import { getParamJson } from "../utils";
->>>>>>> 59dd856e
 import { YargsCommand } from "../yargsCommand";
 import CliTelemetry from "../telemetry/cliTelemetry";
 import { TelemetryEvent, TelemetryProperty, TelemetrySuccess } from "../telemetry/cliTelemetryEvents";
@@ -53,27 +49,6 @@
     const answers = new ConfigMap();
 
     const core = result.value;
-<<<<<<< HEAD
-=======
-    {
-      const result = await core.getQuestionsForUserTask!(func, Platform.CLI);
-      if (result.isErr()) {
-        CliTelemetry.sendTelemetryErrorEvent(TelemetryEvent.AddCap, result.error, {
-          [TelemetryProperty.Capabilities]: this.commandHead
-        });
-        return err(result.error);
-      }
-      const node = result.value;
-      if (node) {
-        const result = await traverse(node, answers, CLIUIInstance, coreExeceutor);
-        if (result.type === "error" && result.error) {
-          return err(result.error);
-        } else if (result.type === "cancel") {
-          return err(UserCancelError);
-        }
-      }
-    }
->>>>>>> 59dd856e
 
     {
       const result = await core.executeUserTask(func, getSystemInputs());
@@ -127,30 +102,58 @@
 
     const core = result.value;
     {
-<<<<<<< HEAD
       const result = await core.executeUserTask(func, getSystemInputs());
-=======
-      const result = await core.getQuestionsForUserTask!(func, Platform.CLI);
       if (result.isErr()) {
         CliTelemetry.sendTelemetryErrorEvent(TelemetryEvent.AddCap, result.error, {
           [TelemetryProperty.Capabilities]: this.commandHead
         });
         return err(result.error);
       }
-      const node = result.value;
-      if (node) {
-        const result = await traverse(node, answers, CLIUIInstance, coreExeceutor);
-        if (result.type === "error" && result.error) {
-          return err(result.error);
-        } else if (result.type === "cancel") {
-          return err(UserCancelError);
-        }
-      }
-    }
-
+    }
+
+    CliTelemetry.sendTelemetryEvent(TelemetryEvent.AddCap, {
+      [TelemetryProperty.Success]: TelemetrySuccess.Yes,
+      [TelemetryProperty.Capabilities]: this.commandHead
+    });
+    return ok(null);
+  }
+}
+
+export class CapabilityAddMessageExtension extends YargsCommand {
+  public readonly commandHead = `messaging-extension`;
+  public readonly command = `${this.commandHead}`;
+  public readonly description = "Add Messaging Extensions.";
+  public readonly paramPath = constants.capabilityAddMessageExtensionParamPath;
+  public readonly params: { [_: string]: Options } = getParamJson(this.paramPath);
+
+  public builder(yargs: Argv): Argv<any> {
+    return yargs.options(this.params);
+  }
+
+  public async runCommand(args: { [argName: string]: string }): Promise<Result<null, FxError>> {
+    const rootFolder = path.resolve(args.folder || "./");
+    CliTelemetry.withRootFolder(rootFolder).sendTelemetryEvent(TelemetryEvent.AddCapStart);
+
+    CLIUIInstance.updatePresetAnswers(args);
+
+    const result = await activate(rootFolder);
+    if (result.isErr()) {
+      CliTelemetry.sendTelemetryErrorEvent(TelemetryEvent.AddCap, result.error, {
+        [TelemetryProperty.Capabilities]: this.commandHead
+      });
+      return err(result.error);
+    }
+
+    const func = {
+      namespace: "fx-solution-azure",
+      method: "addCapability"
+    };
+
+    const answers = new ConfigMap();
+
+    const core = result.value;
     {
-      const result = await core.executeUserTask!(func, answers);
->>>>>>> 59dd856e
+      const result = await core.executeUserTask!(func, getSystemInputs());
       if (result.isErr()) {
         CliTelemetry.sendTelemetryErrorEvent(TelemetryEvent.AddCap, result.error, {
           [TelemetryProperty.Capabilities]: this.commandHead
@@ -167,80 +170,6 @@
   }
 }
 
-export class CapabilityAddMessageExtension extends YargsCommand {
-  public readonly commandHead = `messaging-extension`;
-  public readonly command = `${this.commandHead}`;
-  public readonly description = "Add Messaging Extensions.";
-  public readonly paramPath = constants.capabilityAddMessageExtensionParamPath;
-  public readonly params: { [_: string]: Options } = getParamJson(this.paramPath);
-
-  public builder(yargs: Argv): Argv<any> {
-    return yargs.options(this.params);
-  }
-
-  public async runCommand(args: { [argName: string]: string }): Promise<Result<null, FxError>> {
-    const rootFolder = path.resolve(args.folder || "./");
-    CliTelemetry.withRootFolder(rootFolder).sendTelemetryEvent(TelemetryEvent.AddCapStart);
-
-    CLIUIInstance.updatePresetAnswers(args);
-
-    const result = await activate(rootFolder);
-    if (result.isErr()) {
-      CliTelemetry.sendTelemetryErrorEvent(TelemetryEvent.AddCap, result.error, {
-        [TelemetryProperty.Capabilities]: this.commandHead
-      });
-      return err(result.error);
-    }
-
-    const func = {
-      namespace: "fx-solution-azure",
-      method: "addCapability"
-    };
-
-    const answers = new ConfigMap();
-
-    const core = result.value;
-    {
-<<<<<<< HEAD
-      const result = await core.executeUserTask!(func, getSystemInputs());
-=======
-      const result = await core.getQuestionsForUserTask!(func, Platform.CLI);
-      if (result.isErr()) {
-        CliTelemetry.sendTelemetryErrorEvent(TelemetryEvent.AddCap, result.error, {
-          [TelemetryProperty.Capabilities]: this.commandHead
-        });
-        return err(result.error);
-      }
-      const node = result.value;
-      if (node) {
-        const result = await traverse(node, answers, CLIUIInstance, coreExeceutor);
-        if (result.type === "error" && result.error) {
-          return err(result.error);
-        } else if (result.type === "cancel") {
-          return err(UserCancelError);
-        }
-      }
-    }
-
-    {
-      const result = await core.executeUserTask!(func, answers);
->>>>>>> 59dd856e
-      if (result.isErr()) {
-        CliTelemetry.sendTelemetryErrorEvent(TelemetryEvent.AddCap, result.error, {
-          [TelemetryProperty.Capabilities]: this.commandHead
-        });
-        return err(result.error);
-      }
-    }
-
-    CliTelemetry.sendTelemetryEvent(TelemetryEvent.AddCap, {
-      [TelemetryProperty.Success]: TelemetrySuccess.Yes,
-      [TelemetryProperty.Capabilities]: this.commandHead
-    });
-    return ok(null);
-  }
-}
-
 
 export class CapabilityAdd extends YargsCommand {
   public readonly commandHead = `add`;
