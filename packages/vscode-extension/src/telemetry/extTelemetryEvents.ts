--- conflicted
+++ resolved
@@ -131,16 +131,14 @@
   ClickLocalDebug = "click-local-debug",
   ClickChangeLocation = "click-change-location",
   PreviewAdaptiveCard = "open-adaptivecard-preview",
-<<<<<<< HEAD
+
   PreviewManifestFile = "preview-manifest",
-=======
 
   MigrateTeamsTabAppStart = "migrate-teams-tab-app-start",
   MigrateTeamsTabApp = "migrate-teams-tab-app",
   MigrateTeamsTabAppCode = "migrate-teams-tab-app-code",
   MigrateTeamsManifestStart = "migrate-teams-manifest-start",
   MigrateTeamsManifest = "migrate-teams-manifest",
->>>>>>> d8a4d19b
 }
 
 export enum TelemetryProperty {
