{
  "name": "ms-teams-vscode-extension",
  "displayName": "Teams Toolkit (Preview)",
  "description": "Create, debug, and deploy Teams apps with Teams Toolkit",
  "version": "3.4.0",
  "publisher": "TeamsDevApp",
  "author": "Microsoft Corporation",
  "icon": "media/teams.png",
  "main": "./out/src/extension.js",
  "repository": {
    "type": "git",
    "url": "https://github.com/OfficeDev/TeamsFx"
  },
  "views": {
    "teamsfx-toolkit": [
      {
        "id": "teamsfx-toolkit",
        "name": "Commands"
      }
    ]
  },
  "engines": {
    "vscode": "^1.58.0"
  },
  "license": "MIT",
  "keywords": [
    "Microsoft Teams",
    "Azure",
    "M365"
  ],
  "preview": true,
  "categories": [
    "Azure",
    "Extension Packs",
    "Snippets"
  ],
  "aiKey": "1c56be97-bb74-42cf-b04b-8f1aabf04592",
  "featureFlag": "true",
  "files": [
    "out/**/*"
  ],
  "activationEvents": [
    "*",
    "onCommand:fx-extension.openWelcome",
    "onCommand:fx-extension.openSamples",
    "onCommand:fx-extension.openDocument",
    "onCommand:fx-extension.cmpAccounts",
    "onCommand:fx-extension.create",
    "onCommand:fx-extension.addCapability",
    "onCommand:fx-extension.update",
    "onCommand:fx-extension.openManifest",
    "onCommand:fx-extension.validateManifest",
    "onCommand:fx-extension.build",
    "onCommand:fx-extension.provision",
    "onCommand:fx-extension.deploy",
    "onCommand:fx-extension.publish",
    "onCommand:fx-extension.updateAad",
    "onCommand:fx-extension.openAppManagement",
    "onCommand:fx-extension.openBotManagement",
    "onCommand:fx-extension.openReportIssues",
    "onCommand:fx-extension.getNewProjectPath",
    "onCommand:fx-extension.openReadMe",
    "onCommand:workbench.action.tasks.runTask",
    "workspaceContains:**/.fx/*",
    "onView:teamsfx",
    "onView:teamsfx-accounts",
    "onView:teamsfx-environment",
    "onView:teamsfx-development",
    "onView:teamsfx-deployment",
    "onView:teamsfx-help-and-feedback"
  ],
  "contributes": {
    "viewsContainers": {
      "activitybar": [
        {
          "id": "teamsfx",
          "title": "Teams Toolkit",
          "icon": "media/teams.svg"
        }
      ]
    },
    "viewsWelcome": [
      {
        "view": "teamsfx-empty-project",
        "contents": "To start Teams app development experience, create a new Teams app or explore our samples. For more information visit our [Quick Start](command:fx-extension.openWelcome?%5B%22SideBar%22%5D) or [documentation](https://aka.ms/teamsfx-first-app-react).\n[Create a new Teams app](command:fx-extension.create?%5B%22SideBar%22%5D)\n[View samples](command:fx-extension.openSamples?%5B%22SideBar%22%5D)\n\n\n\n\n\nYou can also open an existing Teams app.\n[Open folder](command:vscode.openFolder)"
      },
      {
        "view": "teamsfx-empty-project-and-check-upgrade",
        "contents": "To start Teams app development experience, create a new Teams app or explore our samples. For more information visit our [Quick Start](command:fx-extension.openWelcome?%5B%22SideBar%22%5D) or [documentation](https://aka.ms/teamsfx-first-app-react).\n[Create a new Teams app](command:fx-extension.create?%5B%22SideBar%22%5D)\n[View samples](command:fx-extension.openSamples?%5B%22SideBar%22%5D)\n\n\n\n\n\nYou can also open an existing Teams app.\n[Open folder](command:vscode.openFolder)\n\nYou need to upgrade the project to the new configuration files to use the latest features. The upgrade process will not change your custom code and create the backup files in case revert is needed.\nNotice this upgrade is a must-have to continue to use current version Teams Toolkit. If you are not ready to upgrade and want to continue to use the old version Teams Toolkit, please find Teams Toolkit in Extension and install the version <=2.10.0.\n[Upgrade project](command:fx-extension.checkProjectUpgrade)"
      }
    ],
    "views": {
      "teamsfx": [
        {
          "id": "teamsfx-accounts",
          "name": "Accounts",
          "when": "fx-extension.sidebarWelcome.treeview"
        },
        {
          "id": "teamsfx-environment",
          "name": "Environment",
          "when": "fx-extension.isMultiEnvEnabled"
        },
        {
          "id": "teamsfx-development",
          "name": "Development",
          "when": "fx-extension.sidebarWelcome.treeview && !fx-extension.customizedTreeview"
        },
        {
          "type": "webview",
          "id": "teamsfx-development-webview",
          "name": "Development",
          "when": "fx-extension.sidebarWelcome.treeview && fx-extension.customizedTreeview"
        },
        {
          "id": "teamsfx-deployment",
          "name": "Deployment",
          "when": "fx-extension.sidebarWelcome.treeview && !fx-extension.customizedTreeview"
        },
        {
          "type": "webview",
          "id": "teamsfx-deployment-webview",
          "name": "Deployment",
          "when": "fx-extension.sidebarWelcome.treeview && fx-extension.customizedTreeview"
        },
        {
          "id": "teamsfx-help-and-feedback",
          "name": "Help and feedback",
          "when": "fx-extension.sidebarWelcome.treeview"
        },
        {
          "id": "teamsfx-empty-project",
          "name": "Teams Toolkit",
          "when": "fx-extension.sidebarWelcome.default && !fx-extension.canUpgradeToArmAndMultiEnv"
        },
        {
          "id": "teamsfx-empty-project-and-check-upgrade",
          "name": "Teams Toolkit",
          "when": "fx-extension.sidebarWelcome.default && fx-extension.canUpgradeToArmAndMultiEnv"
        }
      ]
    },
    "menus": {
      "view/title": [
        {
          "command": "fx-extension.addEnvironment",
          "when": "view == teamsfx-environment",
          "group": "navigation@1"
        },
        {
          "command": "fx-extension.refreshEnvironment",
          "when": "view == teamsfx-environment",
          "group": "navigation@2"
        },
        {
          "command": "fx-extension.openAccountLink",
          "when": "view == teamsfx-accounts",
          "group": "navigation@1"
        },
        {
          "command": "fx-extension.openEnvLink",
          "when": "view == teamsfx-environment",
          "group": "navigation@3"
        },
        {
          "command": "fx-extension.openDevelopmentLink",
          "when": "view == teamsfx-development",
          "group": "navigation@1"
        },
        {
          "command": "fx-extension.openDeploymentLink",
          "when": "view == teamsfx-deployment",
          "group": "navigation@1"
        },
        {
          "command": "fx-extension.openHelpFeedbackLink",
          "when": "view == teamsfx-help-and-feedback",
          "group": "navigation@1"
        }
      ],
      "view/item/context": [
        {
          "command": "fx-extension.signOut",
          "when": "view == teamsfx-accounts && viewItem == signedinM365",
          "group": "inline@1"
        },
        {
          "command": "fx-extension.signOut",
          "when": "view == teamsfx-accounts && viewItem == signedinAzure",
          "group": "inline@1"
        },
        {
          "command": "fx-extension.m365AccountSettings",
          "when": "view == teamsfx-accounts && viewItem == signedinM365",
          "group": "inline@2"
        },
        {
          "command": "fx-extension.refreshSideloading",
          "when": "view == teamsfx-accounts && viewItem == checkSideloading",
          "group": "inline"
        },
        {
          "command": "fx-extension.azureAccountSettings",
          "when": "view == teamsfx-accounts && viewItem == signedinAzure",
          "group": "inline@2"
        },
        {
          "command": "fx-extension.specifySubscription",
          "when": "view == teamsfx-accounts && viewItem == selectSubscription",
          "group": "inline"
        },
        {
          "command": "fx-extension.signInGuideline",
          "when": "view == teamsfx-accounts && viewItem == signinM365",
          "group": "inline"
        },
        {
          "command": "fx-extension.signInGuideline",
          "when": "view == teamsfx-accounts && viewItem == signinAzure",
          "group": "inline"
        },
        {
          "command": "fx-extension.preview",
          "when": "view == teamsfx-environment && viewItem =~ /environment-provisioned|local-existing-app/"
        },
        {
          "command": "fx-extension.previewWithIcon",
          "when": "view == teamsfx-environment && viewItem =~ /environment-provisioned|local-existing-app/",
          "group": "inline@3"
        },
        {
          "command": "fx-extension.localdebug",
          "when": "view == teamsfx-environment && viewItem =~ /^local$/"
        },
        {
          "command": "fx-extension.localdebugWithIcon",
          "when": "view == teamsfx-environment && viewItem =~ /^local$/",
          "group": "inline@3"
        },
        {
          "command": "fx-extension.listCollaborator",
          "when": "view == teamsfx-environment && viewItem =~ /environment/",
          "group": "inline@3"
        },
        {
          "command": "fx-extension.openSubscriptionInPortal",
          "when": "view == teamsfx-environment && viewItem == openSubscriptionInPortal",
          "group": "inline@3"
        },
        {
          "command": "fx-extension.openResourceGroupInPortal",
          "when": "view == teamsfx-environment && viewItem == openResourceGroupInPortal",
          "group": "inline@3"
        },
        {
          "command": "fx-extension.grantPermission",
          "when": "view == teamsfx-environment && viewItem =~ /environment/",
          "group": "inline@3"
        }
      ],
      "editor/title/run": [
        {
          "command": "fx-extension.selectAndDebug",
          "when": "!inDebugMode && debuggersAvailable && fx-extension.runIconActive",
          "group": "teamsfx"
        }
      ],
      "editor/title": [
        {
          "command": "fx-extension.openPreviewFile",
          "when": "resourceFilename == manifest.local.template.json || resourceFilename == manifest.remote.template.json",
          "group": "navigation"
        },
        {
          "command": "fx-extension.updatePreviewFile",
          "when": "resourceFilename =~ /manifest.[\\w]*.json/ && resourceDirname =~ /build/ && fx-extension.isMultiEnvEnabled",
          "group": "navigation"
        }
      ],
      "commandPalette": [
        {
          "command": "fx-extension.signOut",
          "when": "false"
        },
        {
          "command": "fx-extension.signInGuideline",
          "when": "false"
        },
        {
          "command": "fx-extension.m365AccountSettings",
          "when": "false"
        },
        {
          "command": "fx-extension.refreshSideloading",
          "when": "false"
        },
        {
          "command": "fx-extension.azureAccountSettings",
          "when": "false"
        },
        {
          "command": "fx-extension.specifySubscription",
          "when": "false"
        },
        {
          "command": "fx-extension.selectAndDebug",
          "when": "false"
        },
        {
          "command": "fx-extension.cicdGuide",
          "when": "false"
        },
        {
          "command": "fx-extension.refreshEnvironment",
          "when": "false"
        },
        {
          "command": "fx-extension.preview",
          "when": "false"
        },
        {
          "command": "fx-extension.previewWithIcon",
          "when": "false"
        },
        {
          "command": "fx-extension.localdebug",
          "when": "false"
        },
        {
          "command": "fx-extension.localdebugWithIcon",
          "when": "false"
        },
        {
          "command": "fx-extension.listCollaborator",
          "when": "false"
        },
        {
          "command": "fx-extension.openSubscriptionInPortal",
          "when": "false"
        },
        {
          "command": "fx-extension.openResourceGroupInPortal",
          "when": "false"
        },
        {
          "command": "fx-extension.grantPermission",
          "when": "false"
        },
        {
          "command": "fx-extension.openSurvey",
          "when": "false"
        },
        {
          "command": "fx-extension.checkProjectUpgrade",
          "when": "fx-extension.canUpgradeToArmAndMultiEnv"
        },
        {
          "command": "fx-extension.openAccountLink",
          "when": "false"
        },
        {
          "command": "fx-extension.openEnvLink",
          "when": "false"
        },
        {
          "command": "fx-extension.openDevelopmentLink",
          "when": "false"
        },
        {
          "command": "fx-extension.openDeploymentLink",
          "when": "false"
        },
        {
          "command": "fx-extension.openHelpFeedbackLink",
          "when": "false"
        }
      ]
    },
    "commands": [
      {
        "command": "fx-extension.signOut",
        "title": "Sign Out",
        "icon": "$(sign-out)"
      },
      {
        "command": "fx-extension.signInGuideline",
        "title": "Learn more about Teams development accounts",
        "icon": "$(info)"
      },
      {
        "command": "fx-extension.m365AccountSettings",
        "title": "M365 portal",
        "icon": "$(settings-gear)"
      },
      {
        "command": "fx-extension.refreshSideloading",
        "title": "Refresh",
        "icon": "$(refresh)"
      },
      {
        "command": "fx-extension.azureAccountSettings",
        "title": "Azure portal",
        "icon": "$(settings-gear)"
      },
      {
        "command": "fx-extension.specifySubscription",
        "title": "Specify subscription",
        "icon": "$(list-selection)"
      },
      {
        "command": "fx-extension.cmpAccounts",
        "title": "Teams: Accounts"
      },
      {
        "command": "fx-extension.openWelcome",
        "title": "Teams: Quick Start"
      },
      {
        "command": "fx-extension.openSurvey",
        "title": "Teams: Survey"
      },
      {
        "command": "fx-extension.openSamples",
        "title": "Teams: View samples"
      },
      {
        "command": "fx-extension.openDocument",
        "title": "Teams: Documentation"
      },
      {
        "command": "fx-extension.create",
        "title": "Teams: Create a new Teams app"
      },
      {
        "command": "fx-extension.update",
        "title": "Teams: Add cloud resources",
        "enablement": "!fx-extension.isSPFx"
      },
      {
        "command": "fx-extension.addCapability",
        "title": "Teams: Add capabilities",
        "enablement": "!fx-extension.isSPFx"
      },
      {
        "command": "fx-extension.openManifest",
        "title": "Teams: Edit manifest file"
      },
      {
        "command": "fx-extension.validateManifest",
        "title": "Teams: Validate manifest file"
      },
      {
        "command": "fx-extension.build",
        "title": "Teams: Zip Teams metadata package"
      },
      {
        "command": "fx-extension.provision",
        "title": "Teams: Provision in the cloud"
      },
      {
        "command": "fx-extension.checkProjectUpgrade",
        "title": "Teams: Upgrade project"
      },
      {
        "command": "fx-extension.deploy",
        "title": "Teams: Deploy to the cloud"
      },
      {
        "command": "fx-extension.publish",
        "title": "Teams: Publish to Teams"
      },
      {
        "command": "fx-extension.openAppManagement",
        "title": "Teams: Developer Portal for Teams"
      },
      {
        "command": "fx-extension.openReportIssues",
        "title": "Teams: Report issues on GitHub"
      },
      {
        "command": "fx-extension.validate-dependencies",
        "title": "Teams - Validate Dependencies",
        "enablement": "never"
      },
      {
        "command": "fx-extension.validate-spfx-dependencies",
        "title": "Teams - Validate SPFx Dependencies",
        "enablement": "never"
      },
      {
        "command": "fx-extension.validate-local-prerequisites",
        "title": "Teams - Validate Local Prerequisites",
        "enablement": "never"
      },
      {
        "command": "fx-extension.validate-getStarted-prerequisites",
        "title": "Teams - Validate Get Started Prerequisites",
        "enablement": "never"
      },
      {
        "command": "fx-extension.get-func-path",
        "title": "Teams - Get Func Path for Environment Variable",
        "enablement": "never"
      },
      {
        "command": "fx-extension.pre-debug-check",
        "title": "Teams - Pre Debug Check",
        "enablement": "never"
      },
      {
        "command": "fx-extension.backend-extensions-install",
        "title": "Teams - Backend Extensions Install",
        "enablement": "never"
      },
      {
        "command": "fx-extension.selectAndDebug",
        "title": "Select and Start Debuging Teams App",
        "icon": "$(run)"
      },
      {
        "command": "fx-extension.cicdGuide",
        "title": "CI/CD guide",
        "icon": "$(sync)"
      },
      {
        "command": "fx-extension.openPreviewFile",
        "title": "Preview manifest file",
        "icon": "$(file-code)"
      },
      {
        "command": "fx-extension.openSchema",
        "title": "Open manifest schema",
        "icon": "$(file-code)"
      },
      {
        "command": "fx-extension.updatePreviewFile",
        "title": "Teams: Update manifest to Teams platform",
        "icon": "$(sync)",
        "enablement": "fx-extension.isMultiEnvEnabled"
      },
      {
        "command": "fx-extension.addEnvironment",
        "title": "Teams: Create new environment",
        "icon": "$(add)",
        "enablement": "fx-extension.isMultiEnvEnabled"
      },
      {
        "command": "fx-extension.refreshEnvironment",
        "title": "Refresh",
        "icon": "$(refresh)",
        "enablement": "fx-extension.isMultiEnvEnabled"
      },
      {
        "command": "fx-extension.preview",
        "title": "Preview App",
        "enablement": "fx-extension.isMultiEnvEnabled"
      },
      {
        "command": "fx-extension.previewWithIcon",
        "title": "Preview App",
        "icon": "$(run)",
        "enablement": "fx-extension.isMultiEnvEnabled"
      },
      {
        "command": "fx-extension.localdebug",
        "title": "Local debug",
        "enablement": "fx-extension.isMultiEnvEnabled"
      },
      {
        "command": "fx-extension.localdebugWithIcon",
        "title": "Local debug",
        "icon": "$(debug-alt)",
        "enablement": "fx-extension.isMultiEnvEnabled"
      },
      {
        "command": "fx-extension.listCollaborator",
        "title": "List M365 Teams App (with AAD App) Owners",
        "icon": "$(organization)",
        "enablement": "fx-extension.isMultiEnvEnabled"
      },
      {
        "command": "fx-extension.openSubscriptionInPortal",
        "title": "Open in Portal",
        "icon": "$(ports-open-browser-icon)",
        "enablement": "fx-extension.isMultiEnvEnabled"
      },
      {
        "command": "fx-extension.openResourceGroupInPortal",
        "title": "Open in Portal",
        "icon": "$(ports-open-browser-icon)",
        "enablement": "fx-extension.isMultiEnvEnabled"
      },
      {
        "command": "fx-extension.grantPermission",
        "title": "Add M365 Teams App (with AAD App) Owners",
        "icon": "$(person-add)",
        "enablement": "fx-extension.isMultiEnvEnabled"
      },
      {
        "command": "fx-extension.migrateTeamsTabApp",
        "title": "Teams: Upgrade Teams JS SDK references to support Outlook and Office apps"
      },
      {
        "command": "fx-extension.migrateTeamsManifest",
        "title": "Teams: Upgrade Teams manifest to support Outlook and Office apps"
      },
      {
        "command": "fx-extension.openAccountLink",
        "title": "Learn more about accounts",
        "icon": "$(info)"
      },
      {
        "command": "fx-extension.openEnvLink",
        "title": "Learn more about enviornments",
        "icon": "$(info)",
        "enablement": "fx-extension.isMultiEnvEnabled"
      },
      {
        "command": "fx-extension.openDevelopmentLink",
        "title": "Learn more about development",
        "icon": "$(info)"
      },
      {
        "command": "fx-extension.openDeploymentLink",
        "title": "Learn more about deployment",
        "icon": "$(info)"
      },
      {
        "command": "fx-extension.openHelpFeedbackLink",
        "title": "Learn more about help and feedback",
        "icon": "$(info)"
      },
      {
<<<<<<< HEAD
        "command": "fx-extension.init",
        "title": "Teams: init"
      },
      {
        "command": "fx-extension.addFeature",
        "title": "Teams: add component"
=======
        "command": "fx-extension.getNewProjectPath",
        "title": "Teams: Get Path",
        "enablement": "never"
      },
      {
        "command": "fx-extension.openReadMe",
        "title": "Teams: Open Read Me",
        "enablement": "never"
>>>>>>> 0d11b76a
      }
    ],
    "taskDefinitions": [
      {
        "type": "teamsfx",
        "required": [
          "command"
        ],
        "properties": {
          "command": {
            "type": "string"
          }
        }
      }
    ],
    "problemMatchers": [
      {
        "name": "teamsfx-frontend-watch",
        "label": "TeamsFx Frontend Problems",
        "owner": "Teams Toolkit",
        "source": "teamsfx",
        "applyTo": "allDocuments",
        "fileLocation": [
          "relative",
          "${workspaceFolder}/tabs"
        ],
        "pattern": [
          {
            "regexp": "^.*?\\.js$",
            "file": 0
          },
          {
            "regexp": "^\\s*Line\\s+(\\d+):(\\d+):\\s+(.*)$",
            "line": 1,
            "column": 2,
            "message": 3
          }
        ],
        "background": {
          "activeOnStart": true,
          "beginsPattern": ".*",
          "endsPattern": "Compiled|Failed"
        },
        "severity": "error"
      },
      {
        "name": "teamsfx-backend-watch",
        "label": "TeamsFx Backend Problems",
        "owner": "Teams Toolkit",
        "source": "teamsfx",
        "applyTo": "allDocuments",
        "fileLocation": [
          "relative",
          "${workspaceFolder}/api"
        ],
        "pattern": [
          {
            "regexp": "^.*$",
            "file": 0,
            "location": 1,
            "message": 2
          }
        ],
        "background": {
          "activeOnStart": true,
          "beginsPattern": "^.*(Job host stopped|signaling restart).*$",
          "endsPattern": "^.*(Worker process started and initialized|Host lock lease acquired by instance ID).*$"
        }
      },
      {
        "name": "teamsfx-auth-watch",
        "label": "TeamsFx SimpleAuth Problems",
        "owner": "Teams Toolkit",
        "source": "teamsfx",
        "applyTo": "allDocuments",
        "fileLocation": [
          "relative",
          "${workspaceFolder}"
        ],
        "pattern": [
          {
            "regexp": "^.*$",
            "file": 0,
            "location": 1,
            "message": 2
          }
        ],
        "background": {
          "activeOnStart": true,
          "beginsPattern": ".*",
          "endsPattern": ".*"
        }
      },
      {
        "name": "teamsfx-ngrok-watch",
        "label": "TeamsFx Ngrok Problems",
        "owner": "Teams Toolkit",
        "source": "teamsfx",
        "applyTo": "allDocuments",
        "fileLocation": [
          "relative",
          "${workspaceFolder}"
        ],
        "pattern": [
          {
            "regexp": "^.*$",
            "file": 0,
            "location": 1,
            "message": 2
          }
        ],
        "background": {
          "activeOnStart": true,
          "beginsPattern": "starting web service",
          "endsPattern": "started tunnel|failed to reconnect session"
        }
      },
      {
        "name": "teamsfx-bot-watch",
        "label": "TeamsFx Bot Problems",
        "owner": "Teams Toolkit",
        "source": "teamsfx",
        "applyTo": "allDocuments",
        "fileLocation": [
          "relative",
          "${workspaceFolder}/bot"
        ],
        "pattern": [
          {
            "regexp": "^.*$",
            "file": 0,
            "location": 1,
            "message": 2
          }
        ],
        "background": {
          "activeOnStart": true,
          "beginsPattern": "[nodemon] starting",
          "endsPattern": "listening|[nodemon] app crashed"
        }
      }
    ],
    "configuration": [
      {
        "title": "General",
        "order": 1,
        "properties": {
          "fx-extension.defaultProjectRootDirectory": {
            "type": "string",
            "description": "Set the default root directory for creating new teams app project. By default, the root directory is ${homeDir}/TeamsApps. (requries reload of VS Code)",
            "default": "${homeDir}/TeamsApps"
          },
          "fx-extension.automaticNpmInstall": {
            "type": "boolean",
            "title": "Automatic NPM Install",
            "description": "Automatically execute npm install command for your Teams application.",
            "default": false
          }
        }
      },
      {
        "title": "Prerequisite Check",
        "order": 2,
        "properties": {
          "fx-extension.prerequisiteCheck": {
            "type": "object",
            "properties": {
              "node": {
                "type": "boolean",
                "description": "Ensure Node.js is installed."
              },
              "dotnetSdk": {
                "type": "boolean",
                "description": "Ensure .NET SDK is installed."
              },
              "funcCoreTools": {
                "type": "boolean",
                "description": "Ensure Azure Functions Core Tools is installed."
              },
              "bicep": {
                "type": "boolean",
                "description": "Ensure Bicep CLI is installed."
              },
              "ngrok": {
                "type": "boolean",
                "description": "Ensure Ngrok is installed and started."
              },
              "devCert": {
                "type": "boolean",
                "description": "Ensure development certificate is trusted."
              }
            },
            "additionalProperties": false,
            "default": {
              "node": true,
              "dotnetSdk": true,
              "funcCoreTools": true,
              "bicep": true,
              "ngrok": true,
              "devCert": true
            }
          }
        }
      }
    ],
    "languages": [
      {
        "id": "teamsfx-toolkit-output",
        "mimetypes": [
          "text/x-code-output"
        ]
      }
    ],
    "grammars": [
      {
        "language": "teamsfx-toolkit-output",
        "scopeName": "teamsfx-toolkit.output",
        "path": "./syntaxes/teamsfx-toolkit-output.tmLanguage"
      }
    ],
    "walkthroughs": [
      {
        "id": "teamsToolkitQuickStart",
        "title": "Get started with Teams toolkit",
        "description": "Jumpstart your Teams app development experience",
        "steps": [
          {
            "id": "teamsToolkitCapailities",
            "title": "What are Teams app \"Capabilities\"",
            "description": "[Capabilities](https://aka.ms/teamsfx-capabilities-overview) are the extension points for building apps on the Microsoft Teams platform.\n[Watch video (<1 min)](https://aka.ms/teamsfx-video)",
            "media": {
              "svg": "media/learn.svg",
              "altText": "Watch Teams Video"
            }
          },
          {
            "id": "teamsToolkitInstallNodeJs",
            "title": "Install Node.js",
            "description": "Teams toolkit cannot detect the right version of Node.js on your machine.\nAs a fundamental runtime context for Teams app, Node.js v10.x, v12.x, v14.x or v16.x is required (v.14.x is recommended ). Please install the appropriate version to run the Microsoft Teams Toolkit.Read more about managing Node.js versions.\n[Download Node.js (v.14.x)](https://aka.ms/teamsfx-nodejs-download)",
            "media": {
              "svg": "media/step_nodejs.svg",
              "altText": "Install NodeJs"
            },
            "when": "fx-extension.isNotValidNode"
          },
          {
            "id": "teamsToolkitTenantAccount",
            "title": "Get your M365 testing tenant for free",
            "description": "Teams toolkit requires a Microsoft 365 (organizational account) with the [sideloading option](https://aka.ms/teamsfx-sideloading-option).\nIf your account is not ready, create a free M365 test tenant to start your Teams app development.\n[Create a developer tenant](https://aka.ms/teamsfx-prepare-365-tenant)",
            "media": {
              "markdown": "docs/itp/itp.md"
            }
          },
          {
            "id": "teamsToolkitExploreMore",
            "title": "Explore more TeamsFx functionalities",
            "description": " • Use [TeamsFx Command Line Interface (CLI)](https://aka.ms/teamsfx-toolkit-cli) to increase productivity\n • Manage [multiple environments](https://aka.ms/teamsfx-treeview-environment) and [collaborate with others](https://aka.ms/teamsfx-collaboration)\n • Customize resource provision with [ARM templates](https://aka.ms/teamsfx-arm-templates)",
            "media": {
              "svg": "media/goodToGo.svg",
              "altText": "Explore more"
            }
          }
        ]
      },
      {
        "id": "teamsToolkitQuickStartNew",
        "title": "Get started with Teams toolkit",
        "description": "Jumpstart your Teams app development experience",
        "when": "false",
        "steps": [
          {
            "id": "teamsToolkitEnvironment",
            "title": "Get your environment ready",
            "description": "Teams Toolkit requires several prerequisites. Prepare your Teams app development environment before you start.\n[Run prerequisite checker](command:fx-extension.validate-getStarted-prerequisites)",
            "media": {
              "svg": "media/Prerequisites.svg",
              "altText": "Get your environment ready"
            }
          },
          {
            "id": "teamsToolkitBuildApp",
            "title": "Build your first Teams app",
            "description": "Choose [Teams app capabilities](https://aka.ms/teamsfx-capabilities-overview) and build your first Teams app.\nYou can create it from the scratch or explore our samples to help you quickly get started with the real-world examples and code structures.\n[Create a new Teams app](command:fx-extension.getNewProjectPath?%5B%22WalkThrough%22%5D)\n[View samples](command:fx-extension.openSamples?%5B%22WalkThrough%22%5D)",
            "when": "!fx-extension.isNotSupportAutoOpenAPI",
            "media": {
              "svg": "media/Create.svg",
              "altText": "Build your first Teams app"
            }
          },
          {
            "id": "teamsToolkitBuildAppOldApi",
            "title": "Build your first Teams app",
            "description": "Choose [Teams app capabilities](https://aka.ms/teamsfx-capabilities-overview) and build your first Teams app.\nYou can create it from the scratch or explore our samples to help you quickly get started with the real-world examples and code structures.\n[Create a new Teams app](command:fx-extension.create?%5B%22WalkThrough%22%5D)\n[View samples](command:fx-extension.openSamples?%5B%22WalkThrough%22%5D)",
            "when": "fx-extension.isNotSupportAutoOpenAPI",
            "media": {
              "svg": "media/Create.svg",
              "altText": "Build your first Teams app"
            }
          },
          {
            "id": "teamsToolkitPreview",
            "title": "Preview your Teams app locally",
            "description": "Press [F5](command:fx-extension.selectAndDebug) or discover '[Run and Debug](command:workbench.view.debug)' panel on the activity bar, and click the play icon to locally preview your app in Teams context.\n[Run local preview (F5)](command:fx-extension.selectAndDebug)\n__Tip: To run local preview, sign in to M365 (organizational account) with sideloading option.__",
            "media": {
              "svg": "media/F5.svg",
              "altText": "Preview your Teams app locally"
            }
          },
          {
            "id": "teamsToolkitDeploy",
            "title": "Deploy Teams apps",
            "description": "You can provision resources in the cloud and deploy your app's code to the provisioned resources. Finally, distribute your first app to Teams.\n[Open Teams Toolkit panel](command:workbench.view.extension.teamsfx)\n__Tip: Learn more about ['Provision'](https://aka.ms/teamsfx-provision).__",
            "media": {
              "svg": "media/Deployment.svg",
              "altText": "Deploy Teams apps"
            }
          },
          {
            "id": "teamsToolkitExploreMore",
            "title": "Explore more TeamsFx functionalities",
            "description": "What's next? Explore and discover more about Teams Toolkit functionalities with our README.md and [Documentation](https://aka.ms/teamsfx-landing-doc).\nA few highlighted features: \n • Use [TeamsFx Command Line Interface (CLI)](https://aka.ms/teamsfx-toolkit-cli) to increase productivity\n • Manage [multiple environments](https://aka.ms/teamsfx-treeview-environment) and [collaborate with others](https://aka.ms/teamsfx-collaboration)\n • Customize resource provision with [ARM templates](https://aka.ms/teamsfx-arm-templates)\n[Open README](command:fx-extension.openReadMe?%5B%22WalkThrough%22%2Ctrue%5D)",
            "media": {
              "svg": "media/Readme.svg",
              "altText": "Explore more"
            }
          }
        ]
      }
    ]
  },
  "scripts": {
    "lint:staged": "lint-staged",
    "vscode:prepublish": "rimraf out && npm run package",
    "copy-files": "copyfiles -u 1 src/**/*.html src/**/*.css out/src/",
    "copy-whatisnew-files": "copyfiles WHATISNEW.md out/resource",
    "compile": "tsc -p ./ && npm run copy-files && npm run copy-whatisnew-files",
    "build": "rimraf out && webpack --mode development --config ./webpack.config.js && npm run compile",
    "build-failpoint": "rimraf out && npx ttsc -p ./",
    "watch": "webpack --watch --devtool nosources-source-map --info-verbosity verbose --config ./webpack.config.js",
    "package": "rimraf out && webpack --mode production --config ./webpack.config.js",
    "test-compile": "tsc -p ./",
    "test-watch": "tsc -watch -p ./",
    "pretest": "npm run lint && npm run check-format && npm run test-compile",
    "test:unit": "rimraf coverage && npm run compile && node out/test/unit/runTest.js && npm run test:unit:migration",
    "test:unit:migration": "nyc mocha --require ts-node/register \"test/unit/migration/*.test.ts\"",
    "test:integration": "echo 'to be implementd'",
    "test:e2e": "echo 'to be implementd'",
    "check-format": "prettier --list-different --config .prettierrc.json --ignore-path .prettierignore \"src/**/*.ts\" \"test/**/*.ts\" \"*.{js,json}\"",
    "format": "prettier --write --config .prettierrc.json --ignore-path .prettierignore \"src/**/*.ts\" \"test/**/*.ts\" \"*.{js,json}\"",
    "lint:fix": "eslint --config .eslintrc.js package.json src test --ext .ts --fix --fix-type [problem,suggestion]",
    "lint": "eslint \"src/**/*.ts\" \"test/**/*.ts\"",
    "check-sensitive": "npx eslint --plugin 'no-secrets' --cache --ignore-pattern 'package.json' --ignore-pattern 'package-lock.json'",
    "precommit": "npm run check-sensitive && lint-staged"
  },
  "devDependencies": {
    "@azure/arm-subscriptions": "^3.0.0",
    "@azure/eslint-plugin-azure-sdk": "^2.0.1",
    "@commitlint/cli": "^14.0.1",
    "@commitlint/config-conventional": "^12.0.1",
    "@fluentui/react": "^8.5.1",
    "@istanbuljs/nyc-config-typescript": "^1.0.1",
    "@shared/eslint-config": "file:../eslint-config",
    "@shared/prettier-config": "file:../prettier-config",
    "@types/adm-zip": "^0.4.33",
    "@types/chai": "^4.2.14",
    "@types/chai-as-promised": "^7.1.3",
    "@types/chai-spies": "^1.0.3",
    "@types/express": "^4.17.11",
    "@types/fs-extra": "^9.0.5",
    "@types/glob": "^7.1.4",
    "@types/jscodeshift": "^0.11.2",
    "@types/keytar": "^4.4.2",
    "@types/mocha": "^8.0.4",
    "@types/node": "^14.14.21",
    "@types/react": "^17.0.3",
    "@types/react-dom": "^17.0.2",
    "@types/react-router-dom": "^5.1.7",
    "@types/sinon": "^9.0.9",
    "@types/tmp": "^0.2.0",
    "@types/underscore": "^1.11.0",
    "@types/uuid": "^8.3.0",
    "@types/vscode": "^1.58.0",
    "@typescript-eslint/eslint-plugin": "^5.0.0",
    "@typescript-eslint/parser": "^5.0.0",
    "@vscode/codicons": "0.0.21",
    "adm-zip": "^0.5.4",
    "chai": "^4.2.0",
    "chai-as-promised": "^7.1.1",
    "chai-spies": "^1.0.0",
    "copy-webpack-plugin": "^6.4.1",
    "copyfiles": "^2.4.1",
    "css-loader": "^5.1.3",
    "decache": "^4.6.0",
    "eslint": "^8.1.0",
    "eslint-plugin-import": "^2.25.2",
    "eslint-plugin-no-secrets": "^0.8.9",
    "eslint-plugin-prettier": "^4.0.0",
    "find-process": "^1.4.4",
    "fs-extra": "^9.0.1",
    "glob": "^7.1.7",
    "html-webpack-plugin": "^5.3.1",
    "istanbul": "^0.4.5",
    "lint-staged": "^11.2.6",
    "mocha": "^9.1.1",
    "mocha-junit-reporter": "^2.0.2",
    "mocha-multi-reporters": "^1.5.1",
    "mock-require": "^3.0.3",
    "ms-rest": "^2.5.4",
    "node-loader": "^2.0.0",
    "node-sass": "^6.0.1",
    "nyc": "^15.1.0",
    "prettier": "^2.4.1",
    "react": "^17.0.2",
    "react-dom": "^17.0.2",
    "react-intl": "^5.13.5",
    "react-router-dom": "^5.2.0",
    "remap-istanbul": "^0.13.0",
    "rimraf": "^3.0.2",
    "sass": "^1.32.8",
    "sass-loader": "^10.0.1",
    "sinon": "^9.2.2",
    "source-map-support": "^0.5.19",
    "style-loader": "^2.0.0",
    "terser-webpack-plugin": "^4.2.3",
    "tmp": "^0.2.1",
    "ts-loader": "^8.0.3",
    "ts-node": "^9.1.1",
    "ttypescript": "^1.5.12",
    "typescript": "^4.2.4",
    "url-loader": "^4.1.1",
    "uuid": "^8.3.2",
    "vsce": "^1.93.0",
    "webpack": "^5.38.1",
    "webpack-cli": "^4.7.2",
    "winston": "^3.3.3"
  },
  "dependencies": {
    "@azure/identity": "^1.2.1",
    "@azure/ms-rest-nodeauth": "^3.0.7",
    "@azure/msal-node": "^1.0.0-beta.5",
    "@microsoft/fast-react-wrapper": "^0.1.20",
    "@microsoft/teamsfx-api": "^0.15.0",
    "@microsoft/teamsfx-core": "^1.4.0",
    "@npmcli/package-json": "^1.0.1",
    "@vscode/webview-ui-toolkit": "^0.8.5",
    "ajv": "^8.5.0",
    "async-mutex": "^0.3.1",
    "dotenv": "^8.2.0",
    "express": "^4.17.1",
    "jscodeshift": "^0.13.0",
    "jsonschema": "^1.4.0",
    "log4js": "^6.3.0",
    "read-package-json-fast": "^2.0.3",
    "sudo-prompt": "^9.2.1",
    "underscore": "^1.12.1",
    "vscode-extension-telemetry": "^0.2.9",
    "vscode-tas-client": "^0.1.22",
    "vscode-test": "^1.5.2"
  },
  "extensionDependencies": [
    "ms-vscode.azure-account"
  ],
  "gitHead": "7d60c0765c0ea8c023a26c10d1c93001c597afbb",
  "publishConfig": {
    "access": "public"
  },
  "lint-staged": {
    "*.{js,jsx,css,ts,tsx}": [
      "npx eslint --cache --fix --quiet"
    ]
  }
}<|MERGE_RESOLUTION|>--- conflicted
+++ resolved
@@ -631,14 +631,14 @@
         "icon": "$(info)"
       },
       {
-<<<<<<< HEAD
         "command": "fx-extension.init",
         "title": "Teams: init"
       },
       {
         "command": "fx-extension.addFeature",
         "title": "Teams: add component"
-=======
+      },
+      {
         "command": "fx-extension.getNewProjectPath",
         "title": "Teams: Get Path",
         "enablement": "never"
@@ -647,7 +647,6 @@
         "command": "fx-extension.openReadMe",
         "title": "Teams: Open Read Me",
         "enablement": "never"
->>>>>>> 0d11b76a
       }
     ],
     "taskDefinitions": [
