// Copyright (c) Microsoft Corporation.
// Licensed under the MIT license.

import { Platform, ProjectSettings, TokenProvider, v2, v3 } from "@microsoft/teamsfx-api";
import { assert } from "chai";
import "mocha";
import * as uuid from "uuid";
import {
  BuiltInSolutionNames,
  TeamsFxAzureSolutionNameV3,
} from "../../../src/plugins/solution/fx-solution/v3/constants";
import { getQuestionsForUserTask } from "../../../src/plugins/solution/fx-solution/v3/userTask";
import {
  MockedAppStudioTokenProvider,
  MockedAzureAccountProvider,
  MockedGraphTokenProvider,
  MockedSharepointProvider,
  MockedV2Context,
} from "../solution/util";
import * as path from "path";
import * as os from "os";
import { randomAppName } from "../../core/utils";
import { Container } from "typedi";
describe("SolutionV3 - executeUserTask", () => {
  const solution = Container.get<v3.ISolution>(BuiltInSolutionNames.azure);
  it("executeUserTask", async () => {
    const projectSettings: ProjectSettings = {
      appName: "my app",
      projectId: uuid.v4(),
      solutionSettings: {
        name: TeamsFxAzureSolutionNameV3,
      },
    };
    const ctx = new MockedV2Context(projectSettings);
    const inputs: v2.InputsWithProjectPath = {
      platform: Platform.VSCode,
      projectPath: path.join(os.tmpdir(), randomAppName()),
    };
    const mockedTokenProvider: TokenProvider = {
      azureAccountProvider: new MockedAzureAccountProvider(),
      appStudioToken: new MockedAppStudioTokenProvider(),
      graphTokenProvider: new MockedGraphTokenProvider(),
      sharepointTokenProvider: new MockedSharepointProvider(),
    };
    const envInfoV3: v3.EnvInfoV3 = {
      envName: "dev",
      state: { solution: {} },
      config: {},
    };
    const res = await solution.executeUserTask!(
      ctx,
      inputs,
<<<<<<< HEAD
      { namespace: "", method: "aa" },
=======
      { namespace: "", method: "addCapability" },
>>>>>>> abe8a1a1
      envInfoV3,
      mockedTokenProvider
    );
    assert.isTrue(res.isErr());
  });

  it("getQuestionsForUserTask", async () => {
    const projectSettings: ProjectSettings = {
      appName: "my app",
      projectId: uuid.v4(),
      solutionSettings: {
        name: TeamsFxAzureSolutionNameV3,
      },
    };
    const ctx = new MockedV2Context(projectSettings);
    const inputs: v2.InputsWithProjectPath = {
      platform: Platform.VSCode,
      projectPath: path.join(os.tmpdir(), randomAppName()),
    };
    const mockedTokenProvider: TokenProvider = {
      azureAccountProvider: new MockedAzureAccountProvider(),
      appStudioToken: new MockedAppStudioTokenProvider(),
      graphTokenProvider: new MockedGraphTokenProvider(),
      sharepointTokenProvider: new MockedSharepointProvider(),
    };
    const res = await getQuestionsForUserTask(
      ctx,
      inputs,
      { namespace: "", method: "aa" },
      { envName: "dev", config: {}, state: { solution: {} } },
      mockedTokenProvider
    );
    assert.isTrue(res.isOk());
  });
});<|MERGE_RESOLUTION|>--- conflicted
+++ resolved
@@ -50,11 +50,7 @@
     const res = await solution.executeUserTask!(
       ctx,
       inputs,
-<<<<<<< HEAD
-      { namespace: "", method: "aa" },
-=======
       { namespace: "", method: "addCapability" },
->>>>>>> abe8a1a1
       envInfoV3,
       mockedTokenProvider
     );
