// Copyright (c) Microsoft Corporation.
// Licensed under the MIT license.

import {
  AppPackageFolderName,
  err,
  Func,
  FxError,
  Inputs,
  InputTextConfig,
  InputTextResult,
  MultiSelectConfig,
  MultiSelectResult,
  ok,
  OptionItem,
  Platform,
  QTreeNode,
  Result,
  SelectFolderConfig,
  SelectFolderResult,
  SingleSelectConfig,
  SingleSelectResult,
  Stage,
  TokenProvider,
  traverse,
  V1ManifestFileName,
  v2,
} from "@microsoft/teamsfx-api";
import { assert } from "chai";
import "mocha";
import mockedEnv, { RestoreFn } from "mocked-env";
import * as os from "os";
import * as path from "path";
import sinon from "sinon";
import { Container } from "typedi";
import {
  environmentManager,
  FxCore,
  InvalidInputError,
  setTools,
  validateSettings,
} from "../../src";
import { ConstantString } from "../../src/common/constants";
import { loadProjectSettings } from "../../src/core/middleware/projectSettingsLoader";
import {
  BotOptionItem,
  CoreQuestionNames,
  MessageExtensionItem,
  ProgrammingLanguageQuestion,
  SampleSelect,
  ScratchOptionNoVSC,
  ScratchOptionYesVSC,
  TabOptionItem,
  TabSPFxItem,
} from "../../src/core/question";
import { SolutionPlugins, SolutionPluginsV2 } from "../../src/core/SolutionPluginContainer";
import { deleteFolder, MockSolution, MockSolutionV2, MockTools, randomAppName } from "./utils";
import fs from "fs-extra";
describe("Core basic APIs", () => {
  const sandbox = sinon.createSandbox();
  const mockSolutionV1 = new MockSolution();
  const mockSolutionV2 = new MockSolutionV2();
  const tools = new MockTools();
  let appName = randomAppName();
  let projectPath = path.resolve(os.tmpdir(), appName);
  let mockedEnvRestore: RestoreFn;
  beforeEach(() => {
    setTools(tools);
    mockedEnvRestore = mockedEnv({ TEAMSFX_APIV3: "false" });
    Container.set(SolutionPluginsV2.AzureTeamsSolutionV2, mockSolutionV2);
    Container.set(SolutionPlugins.AzureTeamsSolution, mockSolutionV1);
  });
  afterEach(async () => {
    sandbox.restore();
    deleteFolder(projectPath);
    mockedEnvRestore();
  });
  describe("create from new", async () => {
    it("CLI with folder input", async () => {
      appName = randomAppName();
      const core = new FxCore(tools);
      const inputs: Inputs = {
        platform: Platform.CLI,
        [CoreQuestionNames.Folder]: os.tmpdir(),
        [CoreQuestionNames.AppName]: appName,
        [CoreQuestionNames.CreateFromScratch]: ScratchOptionYesVSC.id,
        [CoreQuestionNames.ProgrammingLanguage]: "javascript",
        [CoreQuestionNames.Capabilities]: ["Tab"],
        solution: mockSolutionV2.name,
        stage: Stage.create,
      };
      const res = await core.createProject(inputs);
      projectPath = path.resolve(os.tmpdir(), appName);
      assert.isTrue(res.isOk() && res.value === projectPath);
    });

    it("VSCode without customized default root directory", async () => {
      appName = randomAppName();
      const core = new FxCore(tools);
      const inputs: Inputs = {
        platform: Platform.VSCode,
        [CoreQuestionNames.AppName]: appName,
        [CoreQuestionNames.CreateFromScratch]: ScratchOptionYesVSC.id,
        [CoreQuestionNames.ProgrammingLanguage]: "javascript",
        [CoreQuestionNames.Capabilities]: ["Tab"],
        solution: mockSolutionV2.name,
        stage: Stage.create,
      };
      const res = await core.createProject(inputs);
      projectPath = path.join(os.homedir(), ConstantString.rootFolder, appName);
      assert.isTrue(res.isOk() && res.value === projectPath);
      const projectSettingsResult = await loadProjectSettings(inputs, true);
      assert.isTrue(projectSettingsResult.isOk());
      if (projectSettingsResult.isOk()) {
        const projectSettings = projectSettingsResult.value;
        const validSettingsResult = validateSettings(projectSettings);
        assert.isTrue(validSettingsResult === undefined);
        assert.isTrue(projectSettings.version === "2.0.0");
      }
    });

    it("VSCode with customized default root directory", async () => {
      appName = randomAppName();
      const newParam = { TEAMSFX_APIV3: "false", TEAMSFX_ROOT_DIRECTORY: os.tmpdir() };
      mockedEnvRestore = mockedEnv(newParam);
      const core = new FxCore(tools);
      const inputs: Inputs = {
        platform: Platform.VSCode,
        [CoreQuestionNames.AppName]: appName,
        [CoreQuestionNames.CreateFromScratch]: ScratchOptionYesVSC.id,
        [CoreQuestionNames.ProgrammingLanguage]: "javascript",
        [CoreQuestionNames.Capabilities]: ["Tab"],
        solution: mockSolutionV2.name,
        stage: Stage.create,
      };
      const res = await core.createProject(inputs);
      projectPath = path.resolve(
        newParam.TEAMSFX_ROOT_DIRECTORY.replace("${homeDir}", os.homedir()),
        appName
      );
      assert.isTrue(res.isOk() && res.value === projectPath);
      mockedEnvRestore();
    });
  });

  it("createProject, provision, deploy, localDebug, publish, executeUserTask, getProjectConfig, getQuestionsForUserTask, encrypt, decrypt", async () => {
    appName = randomAppName();
    const newParam = { TEAMSFX_APIV3: "false", TEAMSFX_ROOT_DIRECTORY: os.tmpdir() };
    mockedEnvRestore = mockedEnv(newParam);
    const core = new FxCore(tools);
    const inputs: Inputs = {
      platform: Platform.VSCode,
      [CoreQuestionNames.AppName]: appName,
      [CoreQuestionNames.CreateFromScratch]: ScratchOptionYesVSC.id,
      [CoreQuestionNames.ProgrammingLanguage]: "javascript",
      [CoreQuestionNames.Capabilities]: ["Tab"],
      solution: mockSolutionV2.name,
      stage: Stage.create,
    };
    const createRes = await core.createProject(inputs);
    projectPath = path.resolve(
      newParam.TEAMSFX_ROOT_DIRECTORY.replace("${homeDir}", os.homedir()),
      appName
    );
    assert.isTrue(createRes.isOk() && createRes.value === projectPath);

    let res = await core.provisionResources(inputs);
    assert.isTrue(res.isOk());

    res = await core.deployArtifacts(inputs);
    assert.isTrue(res.isOk());

    res = await core.localDebug(inputs);
    assert.isTrue(res.isOk());

    res = await core.publishApplication(inputs);
    assert.isTrue(res.isOk());

    const func: Func = { method: "test", namespace: "fx-solution-azure" };
    const res2 = await core.executeUserTask(func, inputs);
    assert.isTrue(res2.isOk());

    const configRes = await core.getProjectConfig(inputs);
    assert.isTrue(configRes.isOk());
    if (configRes.isOk()) {
      const projectConfig = configRes.value;
      assert.isTrue(projectConfig !== undefined);
      if (projectConfig !== undefined) {
        assert.isTrue(projectConfig.settings !== undefined);
        assert.isTrue(projectConfig.config !== undefined);
      }
    }
<<<<<<< HEAD
    const questionsForUserTaskRes = await core.getQuestionsForUserTask(func, inputs);
    assert.isTrue(questionsForUserTaskRes.isOk() && questionsForUserTaskRes.value === undefined);

    const encrypted = await core.encrypt("test secret data", inputs);
    assert.isTrue(encrypted.isOk());
    if (encrypted.isOk()) {
      assert.isTrue(encrypted.value.startsWith("crypto_"));
      const decrypted = await core.decrypt(encrypted.value, inputs);
      assert(decrypted.isOk());
      if (decrypted.isOk()) {
        assert.strictEqual(decrypted.value, "test secret data");
      }
    }
    mockedEnvRestore();
  });

  describe("getQuestions", async () => {
    for (const platform of [Platform.VS, Platform.CLI, Platform.CLI_HELP, Platform.VSCode]) {
      it(`getQuestions for create, platform = ${platform}`, async () => {
        const inputs: Inputs = { platform: platform };
        const core = new FxCore(tools);
        const res = await core.getQuestions(Stage.create, inputs);
        assert.isTrue(res.isOk() && res.value !== undefined);
      });
    }
    beforeEach(() => {
      sandbox
        .stub<any, any>(mockSolutionV2, "getQuestions")
        .callsFake(
          async (
            ctx: v2.Context,
            inputs: Inputs,
            envInfo: v2.DeepReadonly<v2.EnvInfoV2>,
            tokenProvider: TokenProvider
          ): Promise<Result<QTreeNode | undefined, FxError>> => {
            return ok(
              new QTreeNode({
                type: "text",
                name: "mock-question",
                title: "mock-question",
              })
            );
          }
        );
      sandbox
        .stub<any, any>(mockSolutionV2, "getQuestionsForUserTask")
        .callsFake(
          async (
            ctx: v2.Context,
            inputs: Inputs,
            func: Func,
            envInfo: v2.DeepReadonly<v2.EnvInfoV2>,
            tokenProvider: TokenProvider
          ): Promise<Result<QTreeNode | undefined, FxError>> => {
            return ok(
              new QTreeNode({
                type: "text",
                name: "mock-question-user-task",
                title: "mock-question-user-task",
              })
            );
          }
        );
    });
    afterEach(async () => {
      sandbox.restore();
    });
    it("getQuestions for provision success, platform = CLI_HELP", async () => {
      const inputs: Inputs = { platform: Platform.CLI_HELP };
      const core = new FxCore(tools);
      const res = await core.getQuestions(Stage.provision, inputs);
      assert.isTrue(res.isOk() && res.value && res.value.data.name === "mock-question");
    });
    it("getQuestions for provision failed, platform = VSCode", async () => {
      const inputs: Inputs = { platform: Platform.VSCode };
      const core = new FxCore(tools);
      const res = await core.getQuestions(Stage.provision, inputs);
      assert.isTrue(res.isErr());
    });
    it("getQuestionsForUserTask success, platform = CLI_HELP", async () => {
      const inputs: Inputs = { platform: Platform.CLI_HELP };
      const core = new FxCore(tools);
      const func: Func = { namespace: "fx-solution-azure", method: "mock" };
      const res = await core.getQuestionsForUserTask(func, inputs);
      assert.isTrue(res.isOk() && res.value && res.value.data.name === "mock-question-user-task");
    });
    it("getQuestionsForUserTask failed, platform = VSCode", async () => {
      const inputs: Inputs = { platform: Platform.VSCode };
      const core = new FxCore(tools);
      const func: Func = { namespace: "fx-solution-azure", method: "mock" };
      const res = await core.getQuestionsForUserTask(func, inputs);
      assert.isTrue(res.isErr());
    });
    it("getQuestions for create, traverse question tree", async () => {
      appName = randomAppName();
      projectPath = path.resolve(os.tmpdir(), appName);
      const expectedInputs: Inputs = {
        platform: Platform.CLI,
        [CoreQuestionNames.AppName]: appName,
        [CoreQuestionNames.Folder]: os.tmpdir(),
        [CoreQuestionNames.CreateFromScratch]: ScratchOptionYesVSC.id,
        stage: Stage.getQuestions,
      };
      expectedInputs[CoreQuestionNames.Capabilities] = [TabOptionItem.id];
      expectedInputs[CoreQuestionNames.ProgrammingLanguage] = "javascript";
      sandbox
        .stub<any, any>(tools.ui, "inputText")
        .callsFake(async (config: InputTextConfig): Promise<Result<InputTextResult, FxError>> => {
          if (config.name === CoreQuestionNames.AppName) {
            return ok({
              type: "success",
              result: expectedInputs[CoreQuestionNames.AppName] as string,
            });
          }
          throw err(InvalidInputError("invalid question"));
=======
    for (const param of AllEnvParams) {
      describe(`API V3:${param.TEAMSFX_APIV3}`, () => {
        let mockedEnvRestore: RestoreFn;
        beforeEach(() => {
          mockedEnvRestore = mockedEnv(param);
          sandbox.restore();
        });
        afterEach(() => {
          mockedEnvRestore();
        });
        it("scaffold and create new env copy", async () => {
          await envCase1();
        });
        it("scaffold and activate env", async () => {
          await envCase2();
>>>>>>> 735b8569
        });
      sandbox
        .stub<any, any>(tools.ui, "selectFolder")
        .callsFake(
          async (config: SelectFolderConfig): Promise<Result<SelectFolderResult, FxError>> => {
            if (config.name === CoreQuestionNames.Folder) {
              return ok({
                type: "success",
                result: expectedInputs[CoreQuestionNames.Folder] as string,
              });
            }
            throw err(InvalidInputError("invalid question"));
          }
        );
      sandbox
        .stub<any, any>(tools.ui, "selectOption")
        .callsFake(
          async (config: SingleSelectConfig): Promise<Result<SingleSelectResult, FxError>> => {
            if (config.name === CoreQuestionNames.CreateFromScratch) {
              return ok({
                type: "success",
                result: expectedInputs[CoreQuestionNames.CreateFromScratch] as string,
              });
            } else if (config.name === CoreQuestionNames.ProgrammingLanguage) {
              return ok({
                type: "success",
                result: expectedInputs[CoreQuestionNames.ProgrammingLanguage] as string,
              });
            }
            throw err(InvalidInputError("invalid question"));
          }
        );
      sandbox
        .stub<any, any>(tools.ui, "selectOptions")
        .callsFake(
          async (config: MultiSelectConfig): Promise<Result<MultiSelectResult, FxError>> => {
            if (config.name == "capabilities") {
              return ok({
                type: "success",
                result: expectedInputs[CoreQuestionNames.Capabilities],
              });
            }
            throw err(InvalidInputError("invalid question"));
          }
        );
      const core = new FxCore(tools);
      const inputs: Inputs = { platform: Platform.CLI };
      const res = await core.getQuestions(Stage.create, inputs);
      assert.isTrue(res.isOk());

      if (res.isOk()) {
        const node = res.value;
        if (node) {
          const traverseRes = await traverse(node, inputs, tools.ui);
          assert.isTrue(traverseRes.isOk());
        }
        assert.deepEqual(expectedInputs, inputs);
      }
    });
  });

  it("create from sample", async () => {
    const sampleOption = SampleSelect.staticOptions[0] as OptionItem;
    appName = sampleOption.id;
    projectPath = path.resolve(os.tmpdir(), appName);
    deleteFolder(projectPath);
    const inputs: Inputs = {
      platform: Platform.CLI,
      [CoreQuestionNames.Folder]: os.tmpdir(),
      [CoreQuestionNames.CreateFromScratch]: ScratchOptionNoVSC.id,
      [CoreQuestionNames.Samples]: sampleOption.id,
      stage: Stage.create,
    };
    const core = new FxCore(tools);
    const res = await core.createProject(inputs);
    assert.isTrue(res.isOk() && res.value === projectPath);
  });

  it("scaffold and createEnv, activateEnv", async () => {
    appName = randomAppName();
    const core = new FxCore(tools);
    const inputs: Inputs = {
      platform: Platform.CLI,
      [CoreQuestionNames.AppName]: appName,
      [CoreQuestionNames.Folder]: os.tmpdir(),
      [CoreQuestionNames.CreateFromScratch]: ScratchOptionYesVSC.id,
      [CoreQuestionNames.ProgrammingLanguage]: "javascript",
      [CoreQuestionNames.Capabilities]: ["Tab"],
      solution: mockSolutionV2.name,
      stage: Stage.create,
    };
    const createRes = await core.createProject(inputs);
    assert.isTrue(createRes.isOk());
    projectPath = path.resolve(os.tmpdir(), appName);

    const newEnvName = "newEnv";
    const envListResult = await environmentManager.listEnvConfigs(projectPath);
    if (envListResult.isErr()) {
      assert.fail("failed to list env names");
    }
    assert.isTrue(envListResult.value.length === 1);
    assert.isTrue(envListResult.value[0] === environmentManager.getDefaultEnvName());
    inputs[CoreQuestionNames.NewTargetEnvName] = newEnvName;
    const createEnvRes = await core.createEnv(inputs);
    assert.isTrue(createEnvRes.isOk());

    const newEnvListResult = await environmentManager.listEnvConfigs(projectPath);
    if (newEnvListResult.isErr()) {
      assert.fail("failed to list env names");
    }
    assert.isTrue(newEnvListResult.value.length === 2);
    assert.isTrue(newEnvListResult.value[0] === environmentManager.getDefaultEnvName());
    assert.isTrue(newEnvListResult.value[1] === newEnvName);

    inputs.env = "newEnv";
    const activateEnvRes = await core.activateEnv(inputs);
    assert.isTrue(activateEnvRes.isOk());
  });

  it("ProgrammingLanguageQuestion", async () => {
    const inputs: Inputs = {
      platform: Platform.VSCode,
      [CoreQuestionNames.Capabilities]: [TabSPFxItem.id],
    };
    if (
      ProgrammingLanguageQuestion.dynamicOptions &&
      ProgrammingLanguageQuestion.placeholder &&
      typeof ProgrammingLanguageQuestion.placeholder === "function"
    ) {
      const options = ProgrammingLanguageQuestion.dynamicOptions(inputs);
      assert.deepEqual([{ id: "typescript", label: "TypeScript" }], options);
      const placeholder = ProgrammingLanguageQuestion.placeholder(inputs);
      assert.equal("SPFx is currently supporting TypeScript only.", placeholder);
    }

    languageAssert({
      platform: Platform.VSCode,
      [CoreQuestionNames.Capabilities]: [TabOptionItem.id],
    });
    languageAssert({
      platform: Platform.VSCode,
      [CoreQuestionNames.Capabilities]: [BotOptionItem.id],
    });
    languageAssert({
      platform: Platform.VSCode,
      [CoreQuestionNames.Capabilities]: [MessageExtensionItem.id],
    });
    languageAssert({
      platform: Platform.VSCode,
      [CoreQuestionNames.Capabilities]: [TabOptionItem.id, BotOptionItem.id],
    });

    languageAssert({
      platform: Platform.VSCode,
      [CoreQuestionNames.Capabilities]: [TabOptionItem.id, MessageExtensionItem.id],
    });

    languageAssert({
      platform: Platform.VSCode,
      [CoreQuestionNames.Capabilities]: [BotOptionItem.id, MessageExtensionItem.id],
    });

    languageAssert({
      platform: Platform.VSCode,
      [CoreQuestionNames.Capabilities]: [
        TabOptionItem.id,
        BotOptionItem.id,
        MessageExtensionItem.id,
      ],
    });

    function languageAssert(inputs: Inputs) {
      if (
        ProgrammingLanguageQuestion.dynamicOptions &&
        ProgrammingLanguageQuestion.placeholder &&
        typeof ProgrammingLanguageQuestion.placeholder === "function"
      ) {
        const options = ProgrammingLanguageQuestion.dynamicOptions(inputs);
        assert.deepEqual(
          [
            { id: "javascript", label: "JavaScript" },
            { id: "typescript", label: "TypeScript" },
          ],
          options
        );
        const placeholder = ProgrammingLanguageQuestion.placeholder(inputs);
        assert.equal("Select a programming language.", placeholder);
      }
    }
  });
  describe("migrateV1", () => {
    afterEach(async () => {
      await fs.remove(path.resolve(os.tmpdir(), "v1projectpath"));
    });
    const migrateV1Params = [
      {
        description: "skip ask app name",
        appName: appName,
        projectPath: path.resolve(os.tmpdir(), "v1projectpath", appName),
        skipAppNameQuestion: true,
      },
      {
        description: "ask app name",
        appName: "v1projectname",
        projectPath: path.resolve(os.tmpdir(), "v1projectpath", `${appName}-errorname`),
        skipAppNameQuestion: false,
      },
    ];
    migrateV1Params.forEach((testParam) => {
      it(`happy path: migrate v1 project ${testParam.description}`, async () => {
        await fs.ensureDir(testParam.projectPath);
        await fs.writeJSON(path.join(testParam.projectPath, "package.json"), {
          msteams: { teamsAppId: "testappid" },
        });
        await fs.ensureDir(path.join(testParam.projectPath, AppPackageFolderName));
        await fs.writeJSON(
          path.join(testParam.projectPath, AppPackageFolderName, V1ManifestFileName),
          {}
        );
        const expectedInputs: Inputs = {
          platform: Platform.VSCode,
          projectPath: testParam.projectPath,
          stage: Stage.migrateV1,
        };

        if (testParam.skipAppNameQuestion) {
          expectedInputs[CoreQuestionNames.DefaultAppNameFunc] = testParam.appName;
        } else {
          expectedInputs[CoreQuestionNames.DefaultAppNameFunc] = undefined;
          expectedInputs[CoreQuestionNames.AppName] = testParam.appName;
        }

        sandbox
          .stub<any, any>(tools.ui, "inputText")
          .callsFake(async (config: InputTextConfig): Promise<Result<InputTextResult, FxError>> => {
            if (config.name === CoreQuestionNames.AppName) {
              return ok({
                type: "success",
                result: expectedInputs[CoreQuestionNames.AppName] as string,
              });
            }
            throw err(InvalidInputError("invalid question"));
          });
        sandbox
          .stub<any, any>(tools.ui, "showMessage")
          .callsFake(async (): Promise<Result<string, FxError>> => {
            return ok("OK");
          });
        const core = new FxCore(tools);
        {
          const inputs: Inputs = {
            platform: Platform.VSCode,
            projectPath: testParam.projectPath,
          };
          const res = await core.migrateV1Project(inputs);
          assert.isTrue(res.isOk() && res.value === testParam.projectPath);
          assert.deepEqual(expectedInputs, inputs);
          inputs.projectPath = testParam.projectPath;

          const projectSettingsResult = await loadProjectSettings(inputs, true);
          if (projectSettingsResult.isErr()) {
            assert.fail("failed to load project settings");
          }
          const projectSettings = projectSettingsResult.value;
          const validSettingsResult = validateSettings(projectSettings);
          assert.isTrue(validSettingsResult === undefined);
        }
      });
    });
  });
<<<<<<< HEAD
=======

  it("create project with correct version", async () => {
    const mockedEnvRestore = mockedEnv({ TEAMSFX_APIV3: "false" });
    appName = randomAppName();
    projectPath = path.join(os.homedir(), "TeamsApps", appName);
    const expectedInputs: Inputs = {
      platform: Platform.VSCode,
      [CoreQuestionNames.AppName]: appName,
      [CoreQuestionNames.CreateFromScratch]: ScratchOptionYesVSC.id,
      projectPath: projectPath,
      [CoreQuestionNames.Solution]: TeamsAppSolutionNameV2,
      stage: Stage.create,
    };
    expectedInputs[CoreQuestionNames.Capabilities] = [TabOptionItem.id];
    expectedInputs[CoreQuestionNames.ProgrammingLanguage] = "javascript";
    sandbox
      .stub<any, any>(ui, "inputText")
      .callsFake(async (config: InputTextConfig): Promise<Result<InputTextResult, FxError>> => {
        if (config.name === CoreQuestionNames.AppName) {
          return ok({
            type: "success",
            result: expectedInputs[CoreQuestionNames.AppName] as string,
          });
        }
        throw InvalidInputError("invalid question");
      });
    sandbox
      .stub<any, any>(ui, "selectFolder")
      .callsFake(
        async (config: SelectFolderConfig): Promise<Result<SelectFolderResult, FxError>> => {
          if (config.name === CoreQuestionNames.Folder) {
            return ok({
              type: "success",
              result: expectedInputs[CoreQuestionNames.Folder] as string,
            });
          }
          throw InvalidInputError("invalid question");
        }
      );
    sandbox
      .stub<any, any>(ui, "selectOption")
      .callsFake(
        async (config: SingleSelectConfig): Promise<Result<SingleSelectResult, FxError>> => {
          if (config.name === CoreQuestionNames.CreateFromScratch) {
            return ok({
              type: "success",
              result: expectedInputs[CoreQuestionNames.CreateFromScratch] as string,
            });
          } else if (config.name === CoreQuestionNames.ProgrammingLanguage) {
            return ok({
              type: "success",
              result: expectedInputs[CoreQuestionNames.ProgrammingLanguage] as string,
            });
          }
          throw err(InvalidInputError("invalid question"));
        }
      );
    sandbox
      .stub<any, any>(ui, "selectOptions")
      .callsFake(async (config: MultiSelectConfig): Promise<Result<MultiSelectResult, FxError>> => {
        if (config.name == "capabilities") {
          return ok({ type: "success", result: expectedInputs[CoreQuestionNames.Capabilities] });
        }
        throw err(InvalidInputError("invalid question"));
      });
    const core = new FxCore(tools);
    {
      const inputs: Inputs = { platform: Platform.VSCode, solution: TeamsAppSolutionNameV2 };
      const res = await core.createProject(inputs);
      assert.isTrue(res.isOk());
      if (res.isErr()) {
        console.log(res.error);
      }
      assert.deepEqual(expectedInputs, inputs);

      const projectSettingsResult = await loadProjectSettings(
        inputs,
        commonTools.isMultiEnvEnabled()
      );
      if (projectSettingsResult.isErr()) {
        assert.fail("failed to load project settings");
      }

      const projectSettings = projectSettingsResult.value;
      const validSettingsResult = validateSettings(projectSettings);
      assert.isTrue(validSettingsResult === undefined);
      projectSettings.version == "2.0.0";
    }
    mockedEnvRestore();
  });

  async function case1() {
    appName = randomAppName();
    projectPath = path.join(os.homedir(), "TeamsApps", appName);
    const expectedInputs: Inputs = {
      platform: Platform.VSCode,
      [CoreQuestionNames.AppName]: appName,
      [CoreQuestionNames.CreateFromScratch]: ScratchOptionYesVSC.id,
      projectPath: projectPath,
      [CoreQuestionNames.Solution]: TeamsAppSolutionNameV2,
      stage: Stage.create,
    };
    expectedInputs[CoreQuestionNames.Capabilities] = [TabOptionItem.id];
    expectedInputs[CoreQuestionNames.ProgrammingLanguage] = "javascript";
    sandbox
      .stub<any, any>(ui, "inputText")
      .callsFake(async (config: InputTextConfig): Promise<Result<InputTextResult, FxError>> => {
        if (config.name === CoreQuestionNames.AppName) {
          return ok({
            type: "success",
            result: expectedInputs[CoreQuestionNames.AppName] as string,
          });
        }
        throw InvalidInputError("invalid question");
      });
    sandbox
      .stub<any, any>(ui, "selectFolder")
      .callsFake(
        async (config: SelectFolderConfig): Promise<Result<SelectFolderResult, FxError>> => {
          if (config.name === CoreQuestionNames.Folder) {
            return ok({
              type: "success",
              result: expectedInputs[CoreQuestionNames.Folder] as string,
            });
          }
          throw InvalidInputError("invalid question");
        }
      );
    sandbox
      .stub<any, any>(ui, "selectOption")
      .callsFake(
        async (config: SingleSelectConfig): Promise<Result<SingleSelectResult, FxError>> => {
          if (config.name === CoreQuestionNames.CreateFromScratch) {
            return ok({
              type: "success",
              result: expectedInputs[CoreQuestionNames.CreateFromScratch] as string,
            });
          } else if (config.name === CoreQuestionNames.ProgrammingLanguage) {
            return ok({
              type: "success",
              result: expectedInputs[CoreQuestionNames.ProgrammingLanguage] as string,
            });
          }
          throw err(InvalidInputError("invalid question"));
        }
      );
    sandbox
      .stub<any, any>(ui, "selectOptions")
      .callsFake(async (config: MultiSelectConfig): Promise<Result<MultiSelectResult, FxError>> => {
        if (config.name == "capabilities") {
          return ok({ type: "success", result: expectedInputs[CoreQuestionNames.Capabilities] });
        }
        throw err(InvalidInputError("invalid question"));
      });
    const core = new FxCore(tools);
    {
      const inputs: Inputs = { platform: Platform.VSCode, solution: TeamsAppSolutionNameV2 };
      const res = await core.createProject(inputs);
      assert.isTrue(res.isOk());
      assert.deepEqual(expectedInputs, inputs);

      const projectSettingsResult = await loadProjectSettings(
        inputs,
        commonTools.isMultiEnvEnabled()
      );
      if (projectSettingsResult.isErr()) {
        assert.fail("failed to load project settings");
      }

      const projectSettings = projectSettingsResult.value;
      const validSettingsResult = validateSettings(projectSettings);
      assert.isTrue(validSettingsResult === undefined);
    }
    {
      const inputs: Inputs = { platform: Platform.CLI, projectPath: projectPath };
      let res = await core.provisionResources(inputs);
      assert.isTrue(res.isOk());

      res = await core.deployArtifacts(inputs);
      assert.isTrue(res.isOk());

      res = await core.localDebug(inputs);
      assert.isTrue(res.isOk());

      res = await core.publishApplication(inputs);
      assert.isTrue(res.isOk());

      const func: Func = { method: "test", namespace: "fx-solution-azure" };
      const res2 = await core.executeUserTask(func, inputs);
      assert.isTrue(res2.isOk());

      const projectSettingsResult = await loadProjectSettings(
        inputs,
        commonTools.isMultiEnvEnabled()
      );
      if (projectSettingsResult.isErr()) {
        assert.fail("failed to load project settings");
      }

      const projectSettings = projectSettingsResult.value;
      const validSettingsResult = validateSettings(projectSettings);
      assert.isTrue(validSettingsResult === undefined);
    }

    //getQuestion
    {
      const inputs: Inputs = { platform: Platform.VSCode, projectPath: projectPath };
      const res = await core.getQuestions(Stage.provision, inputs);
      assert.isTrue(res.isOk() && res.value === undefined);
    }
    //getQuestionsForUserTask
    {
      const inputs: Inputs = { platform: Platform.VSCode, projectPath: projectPath };
      const func: Func = { namespace: "fx-solution-azure", method: "mock" };
      const res = await core.getQuestionsForUserTask(func, inputs);
      assert.isTrue(res.isOk() && res.value === undefined);
    }
    //getProjectConfig
    {
      const inputs: Inputs = { platform: Platform.VSCode, projectPath: projectPath };
      const res = await core.getProjectConfig(inputs);
      assert.isTrue(res.isOk());
      if (res.isOk()) {
        const projectConfig = res.value;
        assert.isTrue(projectConfig !== undefined);
        if (projectConfig !== undefined) {
          assert.isTrue(projectConfig.settings !== undefined);
          assert.isTrue(projectConfig.config !== undefined);
        }
      }
    }
  }

  async function case3() {
    appName = randomAppName();
    projectPath = path.resolve(os.tmpdir(), appName);
    const expectedInputs: Inputs = {
      platform: Platform.CLI,
      [CoreQuestionNames.AppName]: appName,
      [CoreQuestionNames.Folder]: os.tmpdir(),
      [CoreQuestionNames.CreateFromScratch]: ScratchOptionYesVSC.id,
      stage: Stage.getQuestions,
    };
    expectedInputs[CoreQuestionNames.Capabilities] = [TabOptionItem.id];
    expectedInputs[CoreQuestionNames.ProgrammingLanguage] = "javascript";
    sandbox
      .stub<any, any>(ui, "inputText")
      .callsFake(async (config: InputTextConfig): Promise<Result<InputTextResult, FxError>> => {
        if (config.name === CoreQuestionNames.AppName) {
          return ok({
            type: "success",
            result: expectedInputs[CoreQuestionNames.AppName] as string,
          });
        }
        throw err(InvalidInputError("invalid question"));
      });
    sandbox
      .stub<any, any>(ui, "selectFolder")
      .callsFake(
        async (config: SelectFolderConfig): Promise<Result<SelectFolderResult, FxError>> => {
          if (config.name === CoreQuestionNames.Folder) {
            return ok({
              type: "success",
              result: expectedInputs[CoreQuestionNames.Folder] as string,
            });
          }
          throw err(InvalidInputError("invalid question"));
        }
      );
    sandbox
      .stub<any, any>(ui, "selectOption")
      .callsFake(
        async (config: SingleSelectConfig): Promise<Result<SingleSelectResult, FxError>> => {
          if (config.name === CoreQuestionNames.CreateFromScratch) {
            return ok({
              type: "success",
              result: expectedInputs[CoreQuestionNames.CreateFromScratch] as string,
            });
          } else if (config.name === CoreQuestionNames.ProgrammingLanguage) {
            return ok({
              type: "success",
              result: expectedInputs[CoreQuestionNames.ProgrammingLanguage] as string,
            });
          }
          throw err(InvalidInputError("invalid question"));
        }
      );
    sandbox
      .stub<any, any>(ui, "selectOptions")
      .callsFake(async (config: MultiSelectConfig): Promise<Result<MultiSelectResult, FxError>> => {
        if (config.name == "capabilities") {
          return ok({ type: "success", result: expectedInputs[CoreQuestionNames.Capabilities] });
        }
        throw err(InvalidInputError("invalid question"));
      });
    const core = new FxCore(tools);
    const inputs: Inputs = { platform: Platform.CLI };
    const res = await core.getQuestions(Stage.create, inputs);
    assert.isTrue(res.isOk());

    if (res.isOk()) {
      const node = res.value;
      if (node) {
        const traverseRes = await traverse(node, inputs, ui);
        assert.isTrue(traverseRes.isOk());
      }
      assert.deepEqual(expectedInputs, inputs);
    }
  }

  async function case4() {
    appName = randomAppName();
    projectPath = path.resolve(os.tmpdir(), appName);
    const core = new FxCore(tools);
    {
      const inputs: Inputs = { platform: Platform.VS };
      const res = await core.getQuestions(Stage.provision, inputs);
      assert.isTrue(res.isOk() && res.value === undefined);
    }
    {
      const inputs: Inputs = { platform: Platform.CLI_HELP };
      const res = await core.getQuestions(Stage.provision, inputs);
      assert.isTrue(res.isOk() && res.value === undefined);
    }
    {
      const inputs: Inputs = { platform: Platform.VS };
      const func: Func = { namespace: "fx-solution-azure", method: "mock" };
      const res = await core.getQuestionsForUserTask(func, inputs);
      assert.isTrue(res.isOk() && res.value === undefined);
    }
    {
      const inputs: Inputs = { platform: Platform.CLI_HELP };
      const func: Func = { namespace: "fx-solution-azure", method: "mock" };
      const res = await core.getQuestionsForUserTask(func, inputs);
      assert.isTrue(res.isOk() && res.value === undefined);
    }
    {
      const inputs: Inputs = { platform: Platform.CLI_HELP };
      const func: Func = { namespace: "", method: "mock" };
      const res = await core.getQuestionsForUserTask(func, inputs);
      assert.isTrue(res.isErr() && res.error.name === FunctionRouterError(func).name);
    }

    sandbox
      .stub<any, any>(mockSolutionV2, "getQuestions")
      .callsFake(
        async (
          ctx: v2.Context,
          inputs: Inputs,
          envInfo: v2.DeepReadonly<v2.EnvInfoV2>,
          tokenProvider: TokenProvider
        ): Promise<Result<QTreeNode | undefined, FxError>> => {
          return ok(
            new QTreeNode({
              type: "text",
              name: "mock-question",
              title: "mock-question",
            })
          );
        }
      );
    sandbox
      .stub<any, any>(mockSolutionV2, "getQuestionsForUserTask")
      .callsFake(
        async (
          ctx: v2.Context,
          inputs: Inputs,
          func: Func,
          envInfo: v2.DeepReadonly<v2.EnvInfoV2>,
          tokenProvider: TokenProvider
        ): Promise<Result<QTreeNode | undefined, FxError>> => {
          return ok(
            new QTreeNode({
              type: "text",
              name: "mock-question-user-task",
              title: "mock-question-user-task",
            })
          );
        }
      );

    {
      const inputs: Inputs = { platform: Platform.VS };
      const res = await core.getQuestions(Stage.provision, inputs);
      assert.isTrue(res.isOk() && res.value && res.value.data.name === "mock-question");
    }
    {
      const inputs: Inputs = { platform: Platform.CLI_HELP };
      const res = await core.getQuestions(Stage.provision, inputs);
      assert.isTrue(res.isOk() && res.value && res.value.data.name === "mock-question");
    }
    {
      const inputs: Inputs = { platform: Platform.VS };
      const func: Func = { namespace: "fx-solution-azure", method: "mock" };
      const res = await core.getQuestionsForUserTask(func, inputs);
      assert.isTrue(res.isOk() && res.value && res.value.data.name === "mock-question-user-task");
    }
    {
      const inputs: Inputs = { platform: Platform.CLI_HELP };
      const func: Func = { namespace: "fx-solution-azure", method: "mock" };
      const res = await core.getQuestionsForUserTask(func, inputs);
      assert.isTrue(res.isOk() && res.value && res.value.data.name === "mock-question-user-task");
    }
  }

  async function case5() {
    appName = randomAppName();
    projectPath = path.resolve(os.tmpdir(), appName);
    const expectedInputs: Inputs = {
      platform: Platform.CLI,
      [CoreQuestionNames.AppName]: appName,
      [CoreQuestionNames.Folder]: os.tmpdir(),
      [CoreQuestionNames.CreateFromScratch]: ScratchOptionYesVSC.id,
      projectPath: projectPath,
    };
    expectedInputs[CoreQuestionNames.Capabilities] = [TabOptionItem.id];
    expectedInputs[CoreQuestionNames.ProgrammingLanguage] = "javascript";
    sandbox
      .stub<any, any>(ui, "inputText")
      .callsFake(async (config: InputTextConfig): Promise<Result<InputTextResult, FxError>> => {
        if (config.name === CoreQuestionNames.AppName) {
          return ok({
            type: "success",
            result: expectedInputs[CoreQuestionNames.AppName] as string,
          });
        }
        throw err(InvalidInputError("invalid question"));
      });
    sandbox
      .stub<any, any>(ui, "selectFolder")
      .callsFake(
        async (config: SelectFolderConfig): Promise<Result<SelectFolderResult, FxError>> => {
          if (config.name === CoreQuestionNames.Folder) {
            return ok({
              type: "success",
              result: expectedInputs[CoreQuestionNames.Folder] as string,
            });
          }
          throw InvalidInputError("invalid question");
        }
      );
    sandbox
      .stub<any, any>(ui, "selectOption")
      .callsFake(
        async (config: SingleSelectConfig): Promise<Result<SingleSelectResult, FxError>> => {
          if (config.name === CoreQuestionNames.CreateFromScratch) {
            return ok({
              type: "success",
              result: expectedInputs[CoreQuestionNames.CreateFromScratch] as string,
            });
          } else if (config.name === CoreQuestionNames.ProgrammingLanguage) {
            return ok({
              type: "success",
              result: expectedInputs[CoreQuestionNames.ProgrammingLanguage] as string,
            });
          }
          throw InvalidInputError("invalid question");
        }
      );
    sandbox
      .stub<any, any>(ui, "selectOptions")
      .callsFake(async (config: MultiSelectConfig): Promise<Result<MultiSelectResult, FxError>> => {
        if (config.name == "capabilities") {
          return ok({ type: "success", result: expectedInputs[CoreQuestionNames.Capabilities] });
        }
        throw err(InvalidInputError("invalid question"));
      });
    const core = new FxCore(tools);
    {
      const inputs: Inputs = { platform: Platform.CLI, solution: TeamsAppSolutionNameV2 };
      const res = await core.createProject(inputs);
      assert.isTrue(res.isOk() && res.value === projectPath);

      const encrypted = await core.encrypt("test secret data", inputs);
      assert.isTrue(encrypted.isOk());
      if (encrypted.isOk()) {
        assert.isTrue(encrypted.value.startsWith("crypto_"));
        const decrypted = await core.decrypt(encrypted.value, inputs);
        assert(decrypted.isOk());
        if (decrypted.isOk()) {
          assert.strictEqual(decrypted.value, "test secret data");
        }
      }
    }
  }

  async function envCase1() {
    appName = randomAppName();
    projectPath = path.resolve(os.tmpdir(), appName);
    const expectedInputs: Inputs = {
      platform: Platform.CLI,
      [CoreQuestionNames.AppName]: appName,
      [CoreQuestionNames.Folder]: os.tmpdir(),
      [CoreQuestionNames.CreateFromScratch]: ScratchOptionYesVSC.id,
      projectPath: projectPath,
      [CoreQuestionNames.Solution]: TeamsAppSolutionNameV2,
      env: "dev",
      stage: Stage.create,
    };
    expectedInputs[CoreQuestionNames.Capabilities] = TabOptionItem.id;
    expectedInputs[CoreQuestionNames.ProgrammingLanguage] = "javascript";

    const newEnvName = "newEnv";
    sandbox
      .stub<any, any>(ui, "inputText")
      .callsFake(async (config: InputTextConfig): Promise<Result<InputTextResult, FxError>> => {
        if (config.name === CoreQuestionNames.AppName) {
          return ok({
            type: "success",
            result: expectedInputs[CoreQuestionNames.AppName] as string,
          });
        }
        if (config.name === CoreQuestionNames.NewTargetEnvName) {
          return ok({
            type: "success",
            result: newEnvName,
          });
        }
        throw err(InvalidInputError("invalid question"));
      });
    sandbox
      .stub<any, any>(ui, "selectFolder")
      .callsFake(
        async (config: SelectFolderConfig): Promise<Result<SelectFolderResult, FxError>> => {
          if (config.name === CoreQuestionNames.Folder) {
            return ok({
              type: "success",
              result: expectedInputs[CoreQuestionNames.Folder] as string,
            });
          }
          throw err(InvalidInputError("invalid question"));
        }
      );
    sandbox
      .stub<any, any>(ui, "selectOption")
      .callsFake(
        async (config: SingleSelectConfig): Promise<Result<SingleSelectResult, FxError>> => {
          if (config.name === CoreQuestionNames.CreateFromScratch) {
            return ok({
              type: "success",
              result: expectedInputs[CoreQuestionNames.CreateFromScratch] as string,
            });
          } else if (config.name === CoreQuestionNames.ProgrammingLanguage) {
            return ok({
              type: "success",
              result: expectedInputs[CoreQuestionNames.ProgrammingLanguage] as string,
            });
          }
          throw err(InvalidInputError("invalid question"));
        }
      );
    sandbox
      .stub<any, any>(ui, "selectOptions")
      .callsFake(async (config: MultiSelectConfig): Promise<Result<MultiSelectResult, FxError>> => {
        if (config.name == "capabilities") {
          return ok({ type: "success", result: expectedInputs[CoreQuestionNames.Capabilities] });
        }
        throw err(InvalidInputError("invalid question"));
      });
    const core = new FxCore(tools);
    {
      const inputs: Inputs = {
        platform: Platform.CLI,
        env: "dev",
        solution: TeamsAppSolutionNameV2,
      };
      const res = await core.createProject(inputs);
      assert.isTrue(res.isOk() && res.value === projectPath);
      assert.deepEqual(expectedInputs, inputs);

      const projectSettingsResult = await loadProjectSettings(
        inputs,
        commonTools.isMultiEnvEnabled()
      );
      if (projectSettingsResult.isErr()) {
        assert.fail("failed to load project settings");
      }

      // assert default env is created on scaffold
      const envListResult = await environmentManager.listEnvConfigs(inputs.projectPath!);
      if (envListResult.isErr()) {
        assert.fail("failed to list env names");
      }
      assert.isTrue(envListResult.value.length === 1);
      assert.isTrue(envListResult.value[0] === environmentManager.getDefaultEnvName());

      const projectSettings = projectSettingsResult.value;
      const validSettingsResult = validateSettings(projectSettings);
      assert.isTrue(validSettingsResult === undefined);

      const createEnvRes = await core.createEnv(inputs);
      assert.isTrue(createEnvRes.isOk());

      const newEnvListResult = await environmentManager.listEnvConfigs(inputs.projectPath!);
      if (newEnvListResult.isErr()) {
        assert.fail("failed to list env names");
      }
      assert.isTrue(newEnvListResult.value.length === 2);
      assert.isTrue(newEnvListResult.value[0] === environmentManager.getDefaultEnvName());
      assert.isTrue(newEnvListResult.value[1] === newEnvName);
    }
  }

  async function envCase2() {
    appName = randomAppName();
    projectPath = path.resolve(os.tmpdir(), appName);
    const expectedInputs: Inputs = {
      platform: Platform.CLI,
      [CoreQuestionNames.AppName]: appName,
      [CoreQuestionNames.Folder]: os.tmpdir(),
      [CoreQuestionNames.CreateFromScratch]: ScratchOptionYesVSC.id,
      projectPath: projectPath,
      env: "dev",
      [CoreQuestionNames.Solution]: TeamsAppSolutionNameV2,
      stage: Stage.create,
    };
    expectedInputs[CoreQuestionNames.Capabilities] = TabOptionItem.id;
    expectedInputs[CoreQuestionNames.ProgrammingLanguage] = "javascript";
    sandbox
      .stub<any, any>(ui, "inputText")
      .callsFake(async (config: InputTextConfig): Promise<Result<InputTextResult, FxError>> => {
        if (config.name === CoreQuestionNames.AppName) {
          return ok({
            type: "success",
            result: expectedInputs[CoreQuestionNames.AppName] as string,
          });
        }
        if (config.name === CoreQuestionNames.NewTargetEnvName) {
          return ok({
            type: "success",
            result: "newEnv",
          });
        }
        throw err(InvalidInputError("invalid question"));
      });
    sandbox
      .stub<any, any>(ui, "selectFolder")
      .callsFake(
        async (config: SelectFolderConfig): Promise<Result<SelectFolderResult, FxError>> => {
          if (config.name === CoreQuestionNames.Folder) {
            return ok({
              type: "success",
              result: expectedInputs[CoreQuestionNames.Folder] as string,
            });
          }
          throw err(InvalidInputError("invalid question"));
        }
      );
    sandbox
      .stub<any, any>(ui, "selectOption")
      .callsFake(
        async (config: SingleSelectConfig): Promise<Result<SingleSelectResult, FxError>> => {
          if (config.name === CoreQuestionNames.CreateFromScratch) {
            return ok({
              type: "success",
              result: expectedInputs[CoreQuestionNames.CreateFromScratch] as string,
            });
          } else if (config.name === CoreQuestionNames.ProgrammingLanguage) {
            return ok({
              type: "success",
              result: expectedInputs[CoreQuestionNames.ProgrammingLanguage] as string,
            });
          }
          throw err(InvalidInputError("invalid question"));
        }
      );
    sandbox
      .stub<any, any>(ui, "selectOptions")
      .callsFake(async (config: MultiSelectConfig): Promise<Result<MultiSelectResult, FxError>> => {
        if (config.name == "capabilities") {
          return ok({ type: "success", result: expectedInputs[CoreQuestionNames.Capabilities] });
        }
        throw err(InvalidInputError("invalid question"));
      });
    const core = new FxCore(tools);
    {
      const inputs: Inputs = {
        platform: Platform.CLI,
        env: "dev",
        solution: TeamsAppSolutionNameV2,
      };
      const res = await core.createProject(inputs);
      assert.isTrue(res.isOk() && res.value === projectPath);
      assert.deepEqual(expectedInputs, inputs);

      const projectSettingsResult = await loadProjectSettings(
        inputs,
        commonTools.isMultiEnvEnabled()
      );
      if (projectSettingsResult.isErr()) {
        assert.fail("failed to load project settings");
      }

      const projectSettings = projectSettingsResult.value;
      const validSettingsResult = validateSettings(projectSettings);
      assert.isTrue(validSettingsResult === undefined);

      const createEnvRes = await core.createEnv(inputs);
      assert.isTrue(createEnvRes.isOk());
      inputs.env = "newEnv";
      const activateEnvRes = await core.activateEnv(inputs);
      assert.isTrue(activateEnvRes.isOk());
    }
  }

  it("ProgrammingLanguageQuestion", async () => {
    const inputs: Inputs = {
      platform: Platform.VSCode,
      [CoreQuestionNames.Capabilities]: [TabSPFxItem.id],
    };
    if (
      ProgrammingLanguageQuestion.dynamicOptions &&
      ProgrammingLanguageQuestion.placeholder &&
      typeof ProgrammingLanguageQuestion.placeholder === "function"
    ) {
      const options = ProgrammingLanguageQuestion.dynamicOptions(inputs);
      assert.deepEqual([{ id: "typescript", label: "TypeScript" }], options);
      const placeholder = ProgrammingLanguageQuestion.placeholder(inputs);
      assert.equal("SPFx is currently supporting TypeScript only.", placeholder);
    }

    languageAssert({
      platform: Platform.VSCode,
      [CoreQuestionNames.Capabilities]: [TabOptionItem.id],
    });
    languageAssert({
      platform: Platform.VSCode,
      [CoreQuestionNames.Capabilities]: [BotOptionItem.id],
    });
    languageAssert({
      platform: Platform.VSCode,
      [CoreQuestionNames.Capabilities]: [MessageExtensionItem.id],
    });
    languageAssert({
      platform: Platform.VSCode,
      [CoreQuestionNames.Capabilities]: [TabOptionItem.id, BotOptionItem.id],
    });

    languageAssert({
      platform: Platform.VSCode,
      [CoreQuestionNames.Capabilities]: [TabOptionItem.id, MessageExtensionItem.id],
    });

    languageAssert({
      platform: Platform.VSCode,
      [CoreQuestionNames.Capabilities]: [BotOptionItem.id, MessageExtensionItem.id],
    });

    languageAssert({
      platform: Platform.VSCode,
      [CoreQuestionNames.Capabilities]: [
        TabOptionItem.id,
        BotOptionItem.id,
        MessageExtensionItem.id,
      ],
    });

    function languageAssert(inputs: Inputs) {
      if (
        ProgrammingLanguageQuestion.dynamicOptions &&
        ProgrammingLanguageQuestion.placeholder &&
        typeof ProgrammingLanguageQuestion.placeholder === "function"
      ) {
        const options = ProgrammingLanguageQuestion.dynamicOptions(inputs);
        assert.deepEqual(
          [
            { id: "javascript", label: "JavaScript" },
            { id: "typescript", label: "TypeScript" },
          ],
          options
        );
        const placeholder = ProgrammingLanguageQuestion.placeholder(inputs);
        assert.equal("Select a programming language.", placeholder);
      }
    }
  });
>>>>>>> 735b8569
});<|MERGE_RESOLUTION|>--- conflicted
+++ resolved
@@ -190,7 +190,6 @@
         assert.isTrue(projectConfig.config !== undefined);
       }
     }
-<<<<<<< HEAD
     const questionsForUserTaskRes = await core.getQuestionsForUserTask(func, inputs);
     assert.isTrue(questionsForUserTaskRes.isOk() && questionsForUserTaskRes.value === undefined);
 
@@ -306,23 +305,6 @@
             });
           }
           throw err(InvalidInputError("invalid question"));
-=======
-    for (const param of AllEnvParams) {
-      describe(`API V3:${param.TEAMSFX_APIV3}`, () => {
-        let mockedEnvRestore: RestoreFn;
-        beforeEach(() => {
-          mockedEnvRestore = mockedEnv(param);
-          sandbox.restore();
-        });
-        afterEach(() => {
-          mockedEnvRestore();
-        });
-        it("scaffold and create new env copy", async () => {
-          await envCase1();
-        });
-        it("scaffold and activate env", async () => {
-          await envCase2();
->>>>>>> 735b8569
         });
       sandbox
         .stub<any, any>(tools.ui, "selectFolder")
@@ -383,24 +365,6 @@
       }
     });
   });
-
-  it("create from sample", async () => {
-    const sampleOption = SampleSelect.staticOptions[0] as OptionItem;
-    appName = sampleOption.id;
-    projectPath = path.resolve(os.tmpdir(), appName);
-    deleteFolder(projectPath);
-    const inputs: Inputs = {
-      platform: Platform.CLI,
-      [CoreQuestionNames.Folder]: os.tmpdir(),
-      [CoreQuestionNames.CreateFromScratch]: ScratchOptionNoVSC.id,
-      [CoreQuestionNames.Samples]: sampleOption.id,
-      stage: Stage.create,
-    };
-    const core = new FxCore(tools);
-    const res = await core.createProject(inputs);
-    assert.isTrue(res.isOk() && res.value === projectPath);
-  });
-
   it("scaffold and createEnv, activateEnv", async () => {
     appName = randomAppName();
     const core = new FxCore(tools);
@@ -593,783 +557,4 @@
       });
     });
   });
-<<<<<<< HEAD
-=======
-
-  it("create project with correct version", async () => {
-    const mockedEnvRestore = mockedEnv({ TEAMSFX_APIV3: "false" });
-    appName = randomAppName();
-    projectPath = path.join(os.homedir(), "TeamsApps", appName);
-    const expectedInputs: Inputs = {
-      platform: Platform.VSCode,
-      [CoreQuestionNames.AppName]: appName,
-      [CoreQuestionNames.CreateFromScratch]: ScratchOptionYesVSC.id,
-      projectPath: projectPath,
-      [CoreQuestionNames.Solution]: TeamsAppSolutionNameV2,
-      stage: Stage.create,
-    };
-    expectedInputs[CoreQuestionNames.Capabilities] = [TabOptionItem.id];
-    expectedInputs[CoreQuestionNames.ProgrammingLanguage] = "javascript";
-    sandbox
-      .stub<any, any>(ui, "inputText")
-      .callsFake(async (config: InputTextConfig): Promise<Result<InputTextResult, FxError>> => {
-        if (config.name === CoreQuestionNames.AppName) {
-          return ok({
-            type: "success",
-            result: expectedInputs[CoreQuestionNames.AppName] as string,
-          });
-        }
-        throw InvalidInputError("invalid question");
-      });
-    sandbox
-      .stub<any, any>(ui, "selectFolder")
-      .callsFake(
-        async (config: SelectFolderConfig): Promise<Result<SelectFolderResult, FxError>> => {
-          if (config.name === CoreQuestionNames.Folder) {
-            return ok({
-              type: "success",
-              result: expectedInputs[CoreQuestionNames.Folder] as string,
-            });
-          }
-          throw InvalidInputError("invalid question");
-        }
-      );
-    sandbox
-      .stub<any, any>(ui, "selectOption")
-      .callsFake(
-        async (config: SingleSelectConfig): Promise<Result<SingleSelectResult, FxError>> => {
-          if (config.name === CoreQuestionNames.CreateFromScratch) {
-            return ok({
-              type: "success",
-              result: expectedInputs[CoreQuestionNames.CreateFromScratch] as string,
-            });
-          } else if (config.name === CoreQuestionNames.ProgrammingLanguage) {
-            return ok({
-              type: "success",
-              result: expectedInputs[CoreQuestionNames.ProgrammingLanguage] as string,
-            });
-          }
-          throw err(InvalidInputError("invalid question"));
-        }
-      );
-    sandbox
-      .stub<any, any>(ui, "selectOptions")
-      .callsFake(async (config: MultiSelectConfig): Promise<Result<MultiSelectResult, FxError>> => {
-        if (config.name == "capabilities") {
-          return ok({ type: "success", result: expectedInputs[CoreQuestionNames.Capabilities] });
-        }
-        throw err(InvalidInputError("invalid question"));
-      });
-    const core = new FxCore(tools);
-    {
-      const inputs: Inputs = { platform: Platform.VSCode, solution: TeamsAppSolutionNameV2 };
-      const res = await core.createProject(inputs);
-      assert.isTrue(res.isOk());
-      if (res.isErr()) {
-        console.log(res.error);
-      }
-      assert.deepEqual(expectedInputs, inputs);
-
-      const projectSettingsResult = await loadProjectSettings(
-        inputs,
-        commonTools.isMultiEnvEnabled()
-      );
-      if (projectSettingsResult.isErr()) {
-        assert.fail("failed to load project settings");
-      }
-
-      const projectSettings = projectSettingsResult.value;
-      const validSettingsResult = validateSettings(projectSettings);
-      assert.isTrue(validSettingsResult === undefined);
-      projectSettings.version == "2.0.0";
-    }
-    mockedEnvRestore();
-  });
-
-  async function case1() {
-    appName = randomAppName();
-    projectPath = path.join(os.homedir(), "TeamsApps", appName);
-    const expectedInputs: Inputs = {
-      platform: Platform.VSCode,
-      [CoreQuestionNames.AppName]: appName,
-      [CoreQuestionNames.CreateFromScratch]: ScratchOptionYesVSC.id,
-      projectPath: projectPath,
-      [CoreQuestionNames.Solution]: TeamsAppSolutionNameV2,
-      stage: Stage.create,
-    };
-    expectedInputs[CoreQuestionNames.Capabilities] = [TabOptionItem.id];
-    expectedInputs[CoreQuestionNames.ProgrammingLanguage] = "javascript";
-    sandbox
-      .stub<any, any>(ui, "inputText")
-      .callsFake(async (config: InputTextConfig): Promise<Result<InputTextResult, FxError>> => {
-        if (config.name === CoreQuestionNames.AppName) {
-          return ok({
-            type: "success",
-            result: expectedInputs[CoreQuestionNames.AppName] as string,
-          });
-        }
-        throw InvalidInputError("invalid question");
-      });
-    sandbox
-      .stub<any, any>(ui, "selectFolder")
-      .callsFake(
-        async (config: SelectFolderConfig): Promise<Result<SelectFolderResult, FxError>> => {
-          if (config.name === CoreQuestionNames.Folder) {
-            return ok({
-              type: "success",
-              result: expectedInputs[CoreQuestionNames.Folder] as string,
-            });
-          }
-          throw InvalidInputError("invalid question");
-        }
-      );
-    sandbox
-      .stub<any, any>(ui, "selectOption")
-      .callsFake(
-        async (config: SingleSelectConfig): Promise<Result<SingleSelectResult, FxError>> => {
-          if (config.name === CoreQuestionNames.CreateFromScratch) {
-            return ok({
-              type: "success",
-              result: expectedInputs[CoreQuestionNames.CreateFromScratch] as string,
-            });
-          } else if (config.name === CoreQuestionNames.ProgrammingLanguage) {
-            return ok({
-              type: "success",
-              result: expectedInputs[CoreQuestionNames.ProgrammingLanguage] as string,
-            });
-          }
-          throw err(InvalidInputError("invalid question"));
-        }
-      );
-    sandbox
-      .stub<any, any>(ui, "selectOptions")
-      .callsFake(async (config: MultiSelectConfig): Promise<Result<MultiSelectResult, FxError>> => {
-        if (config.name == "capabilities") {
-          return ok({ type: "success", result: expectedInputs[CoreQuestionNames.Capabilities] });
-        }
-        throw err(InvalidInputError("invalid question"));
-      });
-    const core = new FxCore(tools);
-    {
-      const inputs: Inputs = { platform: Platform.VSCode, solution: TeamsAppSolutionNameV2 };
-      const res = await core.createProject(inputs);
-      assert.isTrue(res.isOk());
-      assert.deepEqual(expectedInputs, inputs);
-
-      const projectSettingsResult = await loadProjectSettings(
-        inputs,
-        commonTools.isMultiEnvEnabled()
-      );
-      if (projectSettingsResult.isErr()) {
-        assert.fail("failed to load project settings");
-      }
-
-      const projectSettings = projectSettingsResult.value;
-      const validSettingsResult = validateSettings(projectSettings);
-      assert.isTrue(validSettingsResult === undefined);
-    }
-    {
-      const inputs: Inputs = { platform: Platform.CLI, projectPath: projectPath };
-      let res = await core.provisionResources(inputs);
-      assert.isTrue(res.isOk());
-
-      res = await core.deployArtifacts(inputs);
-      assert.isTrue(res.isOk());
-
-      res = await core.localDebug(inputs);
-      assert.isTrue(res.isOk());
-
-      res = await core.publishApplication(inputs);
-      assert.isTrue(res.isOk());
-
-      const func: Func = { method: "test", namespace: "fx-solution-azure" };
-      const res2 = await core.executeUserTask(func, inputs);
-      assert.isTrue(res2.isOk());
-
-      const projectSettingsResult = await loadProjectSettings(
-        inputs,
-        commonTools.isMultiEnvEnabled()
-      );
-      if (projectSettingsResult.isErr()) {
-        assert.fail("failed to load project settings");
-      }
-
-      const projectSettings = projectSettingsResult.value;
-      const validSettingsResult = validateSettings(projectSettings);
-      assert.isTrue(validSettingsResult === undefined);
-    }
-
-    //getQuestion
-    {
-      const inputs: Inputs = { platform: Platform.VSCode, projectPath: projectPath };
-      const res = await core.getQuestions(Stage.provision, inputs);
-      assert.isTrue(res.isOk() && res.value === undefined);
-    }
-    //getQuestionsForUserTask
-    {
-      const inputs: Inputs = { platform: Platform.VSCode, projectPath: projectPath };
-      const func: Func = { namespace: "fx-solution-azure", method: "mock" };
-      const res = await core.getQuestionsForUserTask(func, inputs);
-      assert.isTrue(res.isOk() && res.value === undefined);
-    }
-    //getProjectConfig
-    {
-      const inputs: Inputs = { platform: Platform.VSCode, projectPath: projectPath };
-      const res = await core.getProjectConfig(inputs);
-      assert.isTrue(res.isOk());
-      if (res.isOk()) {
-        const projectConfig = res.value;
-        assert.isTrue(projectConfig !== undefined);
-        if (projectConfig !== undefined) {
-          assert.isTrue(projectConfig.settings !== undefined);
-          assert.isTrue(projectConfig.config !== undefined);
-        }
-      }
-    }
-  }
-
-  async function case3() {
-    appName = randomAppName();
-    projectPath = path.resolve(os.tmpdir(), appName);
-    const expectedInputs: Inputs = {
-      platform: Platform.CLI,
-      [CoreQuestionNames.AppName]: appName,
-      [CoreQuestionNames.Folder]: os.tmpdir(),
-      [CoreQuestionNames.CreateFromScratch]: ScratchOptionYesVSC.id,
-      stage: Stage.getQuestions,
-    };
-    expectedInputs[CoreQuestionNames.Capabilities] = [TabOptionItem.id];
-    expectedInputs[CoreQuestionNames.ProgrammingLanguage] = "javascript";
-    sandbox
-      .stub<any, any>(ui, "inputText")
-      .callsFake(async (config: InputTextConfig): Promise<Result<InputTextResult, FxError>> => {
-        if (config.name === CoreQuestionNames.AppName) {
-          return ok({
-            type: "success",
-            result: expectedInputs[CoreQuestionNames.AppName] as string,
-          });
-        }
-        throw err(InvalidInputError("invalid question"));
-      });
-    sandbox
-      .stub<any, any>(ui, "selectFolder")
-      .callsFake(
-        async (config: SelectFolderConfig): Promise<Result<SelectFolderResult, FxError>> => {
-          if (config.name === CoreQuestionNames.Folder) {
-            return ok({
-              type: "success",
-              result: expectedInputs[CoreQuestionNames.Folder] as string,
-            });
-          }
-          throw err(InvalidInputError("invalid question"));
-        }
-      );
-    sandbox
-      .stub<any, any>(ui, "selectOption")
-      .callsFake(
-        async (config: SingleSelectConfig): Promise<Result<SingleSelectResult, FxError>> => {
-          if (config.name === CoreQuestionNames.CreateFromScratch) {
-            return ok({
-              type: "success",
-              result: expectedInputs[CoreQuestionNames.CreateFromScratch] as string,
-            });
-          } else if (config.name === CoreQuestionNames.ProgrammingLanguage) {
-            return ok({
-              type: "success",
-              result: expectedInputs[CoreQuestionNames.ProgrammingLanguage] as string,
-            });
-          }
-          throw err(InvalidInputError("invalid question"));
-        }
-      );
-    sandbox
-      .stub<any, any>(ui, "selectOptions")
-      .callsFake(async (config: MultiSelectConfig): Promise<Result<MultiSelectResult, FxError>> => {
-        if (config.name == "capabilities") {
-          return ok({ type: "success", result: expectedInputs[CoreQuestionNames.Capabilities] });
-        }
-        throw err(InvalidInputError("invalid question"));
-      });
-    const core = new FxCore(tools);
-    const inputs: Inputs = { platform: Platform.CLI };
-    const res = await core.getQuestions(Stage.create, inputs);
-    assert.isTrue(res.isOk());
-
-    if (res.isOk()) {
-      const node = res.value;
-      if (node) {
-        const traverseRes = await traverse(node, inputs, ui);
-        assert.isTrue(traverseRes.isOk());
-      }
-      assert.deepEqual(expectedInputs, inputs);
-    }
-  }
-
-  async function case4() {
-    appName = randomAppName();
-    projectPath = path.resolve(os.tmpdir(), appName);
-    const core = new FxCore(tools);
-    {
-      const inputs: Inputs = { platform: Platform.VS };
-      const res = await core.getQuestions(Stage.provision, inputs);
-      assert.isTrue(res.isOk() && res.value === undefined);
-    }
-    {
-      const inputs: Inputs = { platform: Platform.CLI_HELP };
-      const res = await core.getQuestions(Stage.provision, inputs);
-      assert.isTrue(res.isOk() && res.value === undefined);
-    }
-    {
-      const inputs: Inputs = { platform: Platform.VS };
-      const func: Func = { namespace: "fx-solution-azure", method: "mock" };
-      const res = await core.getQuestionsForUserTask(func, inputs);
-      assert.isTrue(res.isOk() && res.value === undefined);
-    }
-    {
-      const inputs: Inputs = { platform: Platform.CLI_HELP };
-      const func: Func = { namespace: "fx-solution-azure", method: "mock" };
-      const res = await core.getQuestionsForUserTask(func, inputs);
-      assert.isTrue(res.isOk() && res.value === undefined);
-    }
-    {
-      const inputs: Inputs = { platform: Platform.CLI_HELP };
-      const func: Func = { namespace: "", method: "mock" };
-      const res = await core.getQuestionsForUserTask(func, inputs);
-      assert.isTrue(res.isErr() && res.error.name === FunctionRouterError(func).name);
-    }
-
-    sandbox
-      .stub<any, any>(mockSolutionV2, "getQuestions")
-      .callsFake(
-        async (
-          ctx: v2.Context,
-          inputs: Inputs,
-          envInfo: v2.DeepReadonly<v2.EnvInfoV2>,
-          tokenProvider: TokenProvider
-        ): Promise<Result<QTreeNode | undefined, FxError>> => {
-          return ok(
-            new QTreeNode({
-              type: "text",
-              name: "mock-question",
-              title: "mock-question",
-            })
-          );
-        }
-      );
-    sandbox
-      .stub<any, any>(mockSolutionV2, "getQuestionsForUserTask")
-      .callsFake(
-        async (
-          ctx: v2.Context,
-          inputs: Inputs,
-          func: Func,
-          envInfo: v2.DeepReadonly<v2.EnvInfoV2>,
-          tokenProvider: TokenProvider
-        ): Promise<Result<QTreeNode | undefined, FxError>> => {
-          return ok(
-            new QTreeNode({
-              type: "text",
-              name: "mock-question-user-task",
-              title: "mock-question-user-task",
-            })
-          );
-        }
-      );
-
-    {
-      const inputs: Inputs = { platform: Platform.VS };
-      const res = await core.getQuestions(Stage.provision, inputs);
-      assert.isTrue(res.isOk() && res.value && res.value.data.name === "mock-question");
-    }
-    {
-      const inputs: Inputs = { platform: Platform.CLI_HELP };
-      const res = await core.getQuestions(Stage.provision, inputs);
-      assert.isTrue(res.isOk() && res.value && res.value.data.name === "mock-question");
-    }
-    {
-      const inputs: Inputs = { platform: Platform.VS };
-      const func: Func = { namespace: "fx-solution-azure", method: "mock" };
-      const res = await core.getQuestionsForUserTask(func, inputs);
-      assert.isTrue(res.isOk() && res.value && res.value.data.name === "mock-question-user-task");
-    }
-    {
-      const inputs: Inputs = { platform: Platform.CLI_HELP };
-      const func: Func = { namespace: "fx-solution-azure", method: "mock" };
-      const res = await core.getQuestionsForUserTask(func, inputs);
-      assert.isTrue(res.isOk() && res.value && res.value.data.name === "mock-question-user-task");
-    }
-  }
-
-  async function case5() {
-    appName = randomAppName();
-    projectPath = path.resolve(os.tmpdir(), appName);
-    const expectedInputs: Inputs = {
-      platform: Platform.CLI,
-      [CoreQuestionNames.AppName]: appName,
-      [CoreQuestionNames.Folder]: os.tmpdir(),
-      [CoreQuestionNames.CreateFromScratch]: ScratchOptionYesVSC.id,
-      projectPath: projectPath,
-    };
-    expectedInputs[CoreQuestionNames.Capabilities] = [TabOptionItem.id];
-    expectedInputs[CoreQuestionNames.ProgrammingLanguage] = "javascript";
-    sandbox
-      .stub<any, any>(ui, "inputText")
-      .callsFake(async (config: InputTextConfig): Promise<Result<InputTextResult, FxError>> => {
-        if (config.name === CoreQuestionNames.AppName) {
-          return ok({
-            type: "success",
-            result: expectedInputs[CoreQuestionNames.AppName] as string,
-          });
-        }
-        throw err(InvalidInputError("invalid question"));
-      });
-    sandbox
-      .stub<any, any>(ui, "selectFolder")
-      .callsFake(
-        async (config: SelectFolderConfig): Promise<Result<SelectFolderResult, FxError>> => {
-          if (config.name === CoreQuestionNames.Folder) {
-            return ok({
-              type: "success",
-              result: expectedInputs[CoreQuestionNames.Folder] as string,
-            });
-          }
-          throw InvalidInputError("invalid question");
-        }
-      );
-    sandbox
-      .stub<any, any>(ui, "selectOption")
-      .callsFake(
-        async (config: SingleSelectConfig): Promise<Result<SingleSelectResult, FxError>> => {
-          if (config.name === CoreQuestionNames.CreateFromScratch) {
-            return ok({
-              type: "success",
-              result: expectedInputs[CoreQuestionNames.CreateFromScratch] as string,
-            });
-          } else if (config.name === CoreQuestionNames.ProgrammingLanguage) {
-            return ok({
-              type: "success",
-              result: expectedInputs[CoreQuestionNames.ProgrammingLanguage] as string,
-            });
-          }
-          throw InvalidInputError("invalid question");
-        }
-      );
-    sandbox
-      .stub<any, any>(ui, "selectOptions")
-      .callsFake(async (config: MultiSelectConfig): Promise<Result<MultiSelectResult, FxError>> => {
-        if (config.name == "capabilities") {
-          return ok({ type: "success", result: expectedInputs[CoreQuestionNames.Capabilities] });
-        }
-        throw err(InvalidInputError("invalid question"));
-      });
-    const core = new FxCore(tools);
-    {
-      const inputs: Inputs = { platform: Platform.CLI, solution: TeamsAppSolutionNameV2 };
-      const res = await core.createProject(inputs);
-      assert.isTrue(res.isOk() && res.value === projectPath);
-
-      const encrypted = await core.encrypt("test secret data", inputs);
-      assert.isTrue(encrypted.isOk());
-      if (encrypted.isOk()) {
-        assert.isTrue(encrypted.value.startsWith("crypto_"));
-        const decrypted = await core.decrypt(encrypted.value, inputs);
-        assert(decrypted.isOk());
-        if (decrypted.isOk()) {
-          assert.strictEqual(decrypted.value, "test secret data");
-        }
-      }
-    }
-  }
-
-  async function envCase1() {
-    appName = randomAppName();
-    projectPath = path.resolve(os.tmpdir(), appName);
-    const expectedInputs: Inputs = {
-      platform: Platform.CLI,
-      [CoreQuestionNames.AppName]: appName,
-      [CoreQuestionNames.Folder]: os.tmpdir(),
-      [CoreQuestionNames.CreateFromScratch]: ScratchOptionYesVSC.id,
-      projectPath: projectPath,
-      [CoreQuestionNames.Solution]: TeamsAppSolutionNameV2,
-      env: "dev",
-      stage: Stage.create,
-    };
-    expectedInputs[CoreQuestionNames.Capabilities] = TabOptionItem.id;
-    expectedInputs[CoreQuestionNames.ProgrammingLanguage] = "javascript";
-
-    const newEnvName = "newEnv";
-    sandbox
-      .stub<any, any>(ui, "inputText")
-      .callsFake(async (config: InputTextConfig): Promise<Result<InputTextResult, FxError>> => {
-        if (config.name === CoreQuestionNames.AppName) {
-          return ok({
-            type: "success",
-            result: expectedInputs[CoreQuestionNames.AppName] as string,
-          });
-        }
-        if (config.name === CoreQuestionNames.NewTargetEnvName) {
-          return ok({
-            type: "success",
-            result: newEnvName,
-          });
-        }
-        throw err(InvalidInputError("invalid question"));
-      });
-    sandbox
-      .stub<any, any>(ui, "selectFolder")
-      .callsFake(
-        async (config: SelectFolderConfig): Promise<Result<SelectFolderResult, FxError>> => {
-          if (config.name === CoreQuestionNames.Folder) {
-            return ok({
-              type: "success",
-              result: expectedInputs[CoreQuestionNames.Folder] as string,
-            });
-          }
-          throw err(InvalidInputError("invalid question"));
-        }
-      );
-    sandbox
-      .stub<any, any>(ui, "selectOption")
-      .callsFake(
-        async (config: SingleSelectConfig): Promise<Result<SingleSelectResult, FxError>> => {
-          if (config.name === CoreQuestionNames.CreateFromScratch) {
-            return ok({
-              type: "success",
-              result: expectedInputs[CoreQuestionNames.CreateFromScratch] as string,
-            });
-          } else if (config.name === CoreQuestionNames.ProgrammingLanguage) {
-            return ok({
-              type: "success",
-              result: expectedInputs[CoreQuestionNames.ProgrammingLanguage] as string,
-            });
-          }
-          throw err(InvalidInputError("invalid question"));
-        }
-      );
-    sandbox
-      .stub<any, any>(ui, "selectOptions")
-      .callsFake(async (config: MultiSelectConfig): Promise<Result<MultiSelectResult, FxError>> => {
-        if (config.name == "capabilities") {
-          return ok({ type: "success", result: expectedInputs[CoreQuestionNames.Capabilities] });
-        }
-        throw err(InvalidInputError("invalid question"));
-      });
-    const core = new FxCore(tools);
-    {
-      const inputs: Inputs = {
-        platform: Platform.CLI,
-        env: "dev",
-        solution: TeamsAppSolutionNameV2,
-      };
-      const res = await core.createProject(inputs);
-      assert.isTrue(res.isOk() && res.value === projectPath);
-      assert.deepEqual(expectedInputs, inputs);
-
-      const projectSettingsResult = await loadProjectSettings(
-        inputs,
-        commonTools.isMultiEnvEnabled()
-      );
-      if (projectSettingsResult.isErr()) {
-        assert.fail("failed to load project settings");
-      }
-
-      // assert default env is created on scaffold
-      const envListResult = await environmentManager.listEnvConfigs(inputs.projectPath!);
-      if (envListResult.isErr()) {
-        assert.fail("failed to list env names");
-      }
-      assert.isTrue(envListResult.value.length === 1);
-      assert.isTrue(envListResult.value[0] === environmentManager.getDefaultEnvName());
-
-      const projectSettings = projectSettingsResult.value;
-      const validSettingsResult = validateSettings(projectSettings);
-      assert.isTrue(validSettingsResult === undefined);
-
-      const createEnvRes = await core.createEnv(inputs);
-      assert.isTrue(createEnvRes.isOk());
-
-      const newEnvListResult = await environmentManager.listEnvConfigs(inputs.projectPath!);
-      if (newEnvListResult.isErr()) {
-        assert.fail("failed to list env names");
-      }
-      assert.isTrue(newEnvListResult.value.length === 2);
-      assert.isTrue(newEnvListResult.value[0] === environmentManager.getDefaultEnvName());
-      assert.isTrue(newEnvListResult.value[1] === newEnvName);
-    }
-  }
-
-  async function envCase2() {
-    appName = randomAppName();
-    projectPath = path.resolve(os.tmpdir(), appName);
-    const expectedInputs: Inputs = {
-      platform: Platform.CLI,
-      [CoreQuestionNames.AppName]: appName,
-      [CoreQuestionNames.Folder]: os.tmpdir(),
-      [CoreQuestionNames.CreateFromScratch]: ScratchOptionYesVSC.id,
-      projectPath: projectPath,
-      env: "dev",
-      [CoreQuestionNames.Solution]: TeamsAppSolutionNameV2,
-      stage: Stage.create,
-    };
-    expectedInputs[CoreQuestionNames.Capabilities] = TabOptionItem.id;
-    expectedInputs[CoreQuestionNames.ProgrammingLanguage] = "javascript";
-    sandbox
-      .stub<any, any>(ui, "inputText")
-      .callsFake(async (config: InputTextConfig): Promise<Result<InputTextResult, FxError>> => {
-        if (config.name === CoreQuestionNames.AppName) {
-          return ok({
-            type: "success",
-            result: expectedInputs[CoreQuestionNames.AppName] as string,
-          });
-        }
-        if (config.name === CoreQuestionNames.NewTargetEnvName) {
-          return ok({
-            type: "success",
-            result: "newEnv",
-          });
-        }
-        throw err(InvalidInputError("invalid question"));
-      });
-    sandbox
-      .stub<any, any>(ui, "selectFolder")
-      .callsFake(
-        async (config: SelectFolderConfig): Promise<Result<SelectFolderResult, FxError>> => {
-          if (config.name === CoreQuestionNames.Folder) {
-            return ok({
-              type: "success",
-              result: expectedInputs[CoreQuestionNames.Folder] as string,
-            });
-          }
-          throw err(InvalidInputError("invalid question"));
-        }
-      );
-    sandbox
-      .stub<any, any>(ui, "selectOption")
-      .callsFake(
-        async (config: SingleSelectConfig): Promise<Result<SingleSelectResult, FxError>> => {
-          if (config.name === CoreQuestionNames.CreateFromScratch) {
-            return ok({
-              type: "success",
-              result: expectedInputs[CoreQuestionNames.CreateFromScratch] as string,
-            });
-          } else if (config.name === CoreQuestionNames.ProgrammingLanguage) {
-            return ok({
-              type: "success",
-              result: expectedInputs[CoreQuestionNames.ProgrammingLanguage] as string,
-            });
-          }
-          throw err(InvalidInputError("invalid question"));
-        }
-      );
-    sandbox
-      .stub<any, any>(ui, "selectOptions")
-      .callsFake(async (config: MultiSelectConfig): Promise<Result<MultiSelectResult, FxError>> => {
-        if (config.name == "capabilities") {
-          return ok({ type: "success", result: expectedInputs[CoreQuestionNames.Capabilities] });
-        }
-        throw err(InvalidInputError("invalid question"));
-      });
-    const core = new FxCore(tools);
-    {
-      const inputs: Inputs = {
-        platform: Platform.CLI,
-        env: "dev",
-        solution: TeamsAppSolutionNameV2,
-      };
-      const res = await core.createProject(inputs);
-      assert.isTrue(res.isOk() && res.value === projectPath);
-      assert.deepEqual(expectedInputs, inputs);
-
-      const projectSettingsResult = await loadProjectSettings(
-        inputs,
-        commonTools.isMultiEnvEnabled()
-      );
-      if (projectSettingsResult.isErr()) {
-        assert.fail("failed to load project settings");
-      }
-
-      const projectSettings = projectSettingsResult.value;
-      const validSettingsResult = validateSettings(projectSettings);
-      assert.isTrue(validSettingsResult === undefined);
-
-      const createEnvRes = await core.createEnv(inputs);
-      assert.isTrue(createEnvRes.isOk());
-      inputs.env = "newEnv";
-      const activateEnvRes = await core.activateEnv(inputs);
-      assert.isTrue(activateEnvRes.isOk());
-    }
-  }
-
-  it("ProgrammingLanguageQuestion", async () => {
-    const inputs: Inputs = {
-      platform: Platform.VSCode,
-      [CoreQuestionNames.Capabilities]: [TabSPFxItem.id],
-    };
-    if (
-      ProgrammingLanguageQuestion.dynamicOptions &&
-      ProgrammingLanguageQuestion.placeholder &&
-      typeof ProgrammingLanguageQuestion.placeholder === "function"
-    ) {
-      const options = ProgrammingLanguageQuestion.dynamicOptions(inputs);
-      assert.deepEqual([{ id: "typescript", label: "TypeScript" }], options);
-      const placeholder = ProgrammingLanguageQuestion.placeholder(inputs);
-      assert.equal("SPFx is currently supporting TypeScript only.", placeholder);
-    }
-
-    languageAssert({
-      platform: Platform.VSCode,
-      [CoreQuestionNames.Capabilities]: [TabOptionItem.id],
-    });
-    languageAssert({
-      platform: Platform.VSCode,
-      [CoreQuestionNames.Capabilities]: [BotOptionItem.id],
-    });
-    languageAssert({
-      platform: Platform.VSCode,
-      [CoreQuestionNames.Capabilities]: [MessageExtensionItem.id],
-    });
-    languageAssert({
-      platform: Platform.VSCode,
-      [CoreQuestionNames.Capabilities]: [TabOptionItem.id, BotOptionItem.id],
-    });
-
-    languageAssert({
-      platform: Platform.VSCode,
-      [CoreQuestionNames.Capabilities]: [TabOptionItem.id, MessageExtensionItem.id],
-    });
-
-    languageAssert({
-      platform: Platform.VSCode,
-      [CoreQuestionNames.Capabilities]: [BotOptionItem.id, MessageExtensionItem.id],
-    });
-
-    languageAssert({
-      platform: Platform.VSCode,
-      [CoreQuestionNames.Capabilities]: [
-        TabOptionItem.id,
-        BotOptionItem.id,
-        MessageExtensionItem.id,
-      ],
-    });
-
-    function languageAssert(inputs: Inputs) {
-      if (
-        ProgrammingLanguageQuestion.dynamicOptions &&
-        ProgrammingLanguageQuestion.placeholder &&
-        typeof ProgrammingLanguageQuestion.placeholder === "function"
-      ) {
-        const options = ProgrammingLanguageQuestion.dynamicOptions(inputs);
-        assert.deepEqual(
-          [
-            { id: "javascript", label: "JavaScript" },
-            { id: "typescript", label: "TypeScript" },
-          ],
-          options
-        );
-        const placeholder = ProgrammingLanguageQuestion.placeholder(inputs);
-        assert.equal("Select a programming language.", placeholder);
-      }
-    }
-  });
->>>>>>> 735b8569
 });